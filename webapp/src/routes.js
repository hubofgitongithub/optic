import React from 'react';
import {Redirect, Switch, Route} from 'react-router-dom';
import Editor from './components/navigation/Editor';
import {InitialRfcCommandsStore} from './contexts/InitialRfcCommandsContext.js';
import {RfcStore} from './contexts/RfcContext.js';
import PathPage from './components/PathPage.js';
import ConceptsPage from './components/ConceptsPage';
import Dialog from '@material-ui/core/Dialog';
import DialogTitle from '@material-ui/core/DialogTitle';
import DialogContent from '@material-ui/core/DialogContent';
import DialogActions from '@material-ui/core/DialogActions';
import {Button} from '@material-ui/core';
import Loading from './components/navigation/Loading';
import Welcome from './components/onboarding/Welcome';
import UploadOAS from './components/onboarding/upload-oas';
import {ImportedOASContext, ImportedOASStore} from './contexts/ImportedOASContext';
import OverView from './components/onboarding/Overview';

export const routerPaths = {
	newRoot: () => '/new',
	example: () => '/examples/:exampleId',
	apiRoot: (base) => base,
	pathPage: (base) => `${base}/paths/:pathId`,
	conceptPage: (base) => `${base}/concepts/:conceptId`,
	localRoot: () => '/saved',
};

export const routerUrls = {
    pathPage: (base, pathId) => `${base}/paths/${pathId}`
}

class ExampleLoader extends React.Component {

	state = {
		example: null,
		error: null
	};

	componentDidMount() {
		fetch(`/example-commands/${this.props.match.params.exampleId}-commands.json`)
			.then(response => {
				if (response.ok) {
					return response.text()
						.then(rawString => {
							if (rawString.startsWith('<!DOCTYPE html>')) {
								this.setState({error: true});
							} else {
								this.setState({
									example: rawString
								});
							}
						});
				}
			});
	}

	render() {
		const {example, error} = this.state;

		if (error) {
			return (
				<Dialog open={true}>
					<DialogTitle>Example not found</DialogTitle>
					<DialogContent>The example API you are trying to load could not be found.</DialogContent>
					<DialogActions>
						<Button onClick={() => window.location.reload()}>Reload</Button>
						<Button onClick={() => window.location.href = '/new'} color="secondary">Start New API</Button>
					</DialogActions>
				</Dialog>
			);
		}

		if (example === null) {
			return <Loading/>;
		}
		return (
			<InitialRfcCommandsStore initialCommandsString={example} rfcId="testRfcId">
				<RfcStore>
					<APIEditorRoutes {...this.props} />
				</RfcStore>
			</InitialRfcCommandsStore>
		);
	}
}

class LocalLoader extends React.Component {

	state = {
		loadedEvents: null,
		error: null
	};

	componentDidMount() {
		fetch(`/events.json`)
			.then(response => {
				if (response.ok) {
					return response.text()
						.then(rawString => {
							if (rawString.startsWith('<!DOCTYPE html>')) {
								this.setState({error: true});
							} else {
								this.setState({
									loadedEvents: rawString
								});
							}
						});
				}
			});
	}

	render() {
		const {loadedEvents, error} = this.state;

		if (error) {
			return (
				<Dialog open={true}>
					<DialogTitle>Error Loading Saved Spec</DialogTitle>
					<DialogContent>Please reload and if that does not work, open an issue.</DialogContent>
					<DialogActions>
						<Button onClick={() => window.location.reload()}>Reload</Button>
						<Button onClick={() => window.location.reload()} color="secondary">Open an issue</Button>
					</DialogActions>
				</Dialog>
			);
		}

		if (loadedEvents === null) {
			return <Loading/>;
		}
		return (
			<InitialRfcCommandsStore initialEventsString={loadedEvents} rfcId="testRfcId">
				<RfcStore>
					<APIEditorRoutes {...this.props} />
				</RfcStore>
			</InitialRfcCommandsStore>
		);
	}
}

class NewApiLoader extends React.Component {
	render() {
		return (
			<ImportedOASContext.Consumer>
				{({providedCommands}) => (
					<InitialRfcCommandsStore initialCommandsString={providedCommands || '[]'} rfcId="testRfcId">
						<RfcStore>
							<APIEditorRoutes {...this.props} />
						</RfcStore>
					</InitialRfcCommandsStore>
				)}
			</ImportedOASContext.Consumer>
		);
	}
}

class APIEditorRoutes extends React.Component {
	render() {

<<<<<<< HEAD
		const {url} = this.props.match;
=======
		const {url, path, params} = this.props.match;
>>>>>>> 0bdcbb95

		const basePath = url;

		return (
			<div>
				<Editor basePath={basePath} content={
					<Switch>
						<Route exact path={routerPaths.newRoot(url)} component={() => <>NEW</>}/>
						<Route path={routerPaths.pathPage(url)}
							   component={({match}) =>
								   <PathPage pathId={match.params.pathId}/>}/>
						<Route path={routerPaths.conceptPage(url)}
							   component={({match}) =>
								   <ConceptsPage conceptId={match.params.conceptId}/>
							   }/>
<<<<<<< HEAD
						<Route component={() => <OverView />}/>
						<Redirect to={routerPaths.apiRoot(url)}/>
=======
						<Route component={() => <OverView/>}/>
						<Redirect to={paths.apiRoot(url)}/>
>>>>>>> 0bdcbb95
					</Switch>
				}/>
			</div>
		);
	}
}

class AppRoutes extends React.Component {
	render() {

		//in local mode
		if (process.env.REACT_APP_CLI_MODE) {
			return (
				<div>
					<ImportedOASStore>
						<Switch>
							<Route path={paths.localRoot()} component={LocalLoader}/>
							<Redirect to={paths.localRoot()}/>
						</Switch>
					</ImportedOASStore>
				</div>
			)
		}

		//running on website
		return (
			<div>
				<ImportedOASStore>
					<Switch>
						<Route path={routerPaths.newRoot()} component={NewApiLoader}/>
						<Route path={'/upload-oas'} exact component={UploadOAS}/>
						<Route path={routerPaths.example()} component={ExampleLoader}/>
						<Route path={'/'} exact component={Welcome}/>
						<Redirect to={routerPaths.newRoot()}/>
					</Switch>
				</ImportedOASStore>
			</div>
		);

	}
}

export default AppRoutes;<|MERGE_RESOLUTION|>--- conflicted
+++ resolved
@@ -17,12 +17,12 @@
 import OverView from './components/onboarding/Overview';
 
 export const routerPaths = {
-	newRoot: () => '/new',
-	example: () => '/examples/:exampleId',
-	apiRoot: (base) => base,
-	pathPage: (base) => `${base}/paths/:pathId`,
-	conceptPage: (base) => `${base}/concepts/:conceptId`,
-	localRoot: () => '/saved',
+    newRoot: () => '/new',
+    example: () => '/examples/:exampleId',
+    apiRoot: (base) => base,
+    pathPage: (base) => `${base}/paths/:pathId`,
+    conceptPage: (base) => `${base}/concepts/:conceptId`,
+    localRoot: () => '/saved',
 };
 
 export const routerUrls = {
@@ -31,198 +31,189 @@
 
 class ExampleLoader extends React.Component {
 
-	state = {
-		example: null,
-		error: null
-	};
-
-	componentDidMount() {
-		fetch(`/example-commands/${this.props.match.params.exampleId}-commands.json`)
-			.then(response => {
-				if (response.ok) {
-					return response.text()
-						.then(rawString => {
-							if (rawString.startsWith('<!DOCTYPE html>')) {
-								this.setState({error: true});
-							} else {
-								this.setState({
-									example: rawString
-								});
-							}
-						});
-				}
-			});
-	}
-
-	render() {
-		const {example, error} = this.state;
-
-		if (error) {
-			return (
-				<Dialog open={true}>
-					<DialogTitle>Example not found</DialogTitle>
-					<DialogContent>The example API you are trying to load could not be found.</DialogContent>
-					<DialogActions>
-						<Button onClick={() => window.location.reload()}>Reload</Button>
-						<Button onClick={() => window.location.href = '/new'} color="secondary">Start New API</Button>
-					</DialogActions>
-				</Dialog>
-			);
-		}
-
-		if (example === null) {
-			return <Loading/>;
-		}
-		return (
-			<InitialRfcCommandsStore initialCommandsString={example} rfcId="testRfcId">
-				<RfcStore>
-					<APIEditorRoutes {...this.props} />
-				</RfcStore>
-			</InitialRfcCommandsStore>
-		);
-	}
+    state = {
+        example: null,
+        error: null
+    };
+
+    componentDidMount() {
+        fetch(`/example-commands/${this.props.match.params.exampleId}-commands.json`)
+            .then(response => {
+                if (response.ok) {
+                    return response.text()
+                        .then(rawString => {
+                            if (rawString.startsWith('<!DOCTYPE html>')) {
+                                this.setState({error: true});
+                            } else {
+                                this.setState({
+                                    example: rawString
+                                });
+                            }
+                        });
+                }
+            });
+    }
+
+    render() {
+        const {example, error} = this.state;
+
+        if (error) {
+            return (
+                <Dialog open={true}>
+                    <DialogTitle>Example not found</DialogTitle>
+                    <DialogContent>The example API you are trying to load could not be found.</DialogContent>
+                    <DialogActions>
+                        <Button onClick={() => window.location.reload()}>Reload</Button>
+                        <Button onClick={() => window.location.href = '/new'} color="secondary">Start New API</Button>
+                    </DialogActions>
+                </Dialog>
+            );
+        }
+
+        if (example === null) {
+            return <Loading/>;
+        }
+        return (
+            <InitialRfcCommandsStore initialCommandsString={example} rfcId="testRfcId">
+                <RfcStore>
+                    <APIEditorRoutes {...this.props} />
+                </RfcStore>
+            </InitialRfcCommandsStore>
+        );
+    }
 }
 
 class LocalLoader extends React.Component {
 
-	state = {
-		loadedEvents: null,
-		error: null
-	};
-
-	componentDidMount() {
-		fetch(`/events.json`)
-			.then(response => {
-				if (response.ok) {
-					return response.text()
-						.then(rawString => {
-							if (rawString.startsWith('<!DOCTYPE html>')) {
-								this.setState({error: true});
-							} else {
-								this.setState({
-									loadedEvents: rawString
-								});
-							}
-						});
-				}
-			});
-	}
-
-	render() {
-		const {loadedEvents, error} = this.state;
-
-		if (error) {
-			return (
-				<Dialog open={true}>
-					<DialogTitle>Error Loading Saved Spec</DialogTitle>
-					<DialogContent>Please reload and if that does not work, open an issue.</DialogContent>
-					<DialogActions>
-						<Button onClick={() => window.location.reload()}>Reload</Button>
-						<Button onClick={() => window.location.reload()} color="secondary">Open an issue</Button>
-					</DialogActions>
-				</Dialog>
-			);
-		}
-
-		if (loadedEvents === null) {
-			return <Loading/>;
-		}
-		return (
-			<InitialRfcCommandsStore initialEventsString={loadedEvents} rfcId="testRfcId">
-				<RfcStore>
-					<APIEditorRoutes {...this.props} />
-				</RfcStore>
-			</InitialRfcCommandsStore>
-		);
-	}
+    state = {
+        loadedEvents: null,
+        error: null
+    };
+
+    componentDidMount() {
+        fetch(`/events.json`)
+            .then(response => {
+                if (response.ok) {
+                    return response.text()
+                        .then(rawString => {
+                            if (rawString.startsWith('<!DOCTYPE html>')) {
+                                this.setState({error: true});
+                            } else {
+                                this.setState({
+                                    loadedEvents: rawString
+                                });
+                            }
+                        });
+                }
+            });
+    }
+
+    render() {
+        const {loadedEvents, error} = this.state;
+
+        if (error) {
+            return (
+                <Dialog open={true}>
+                    <DialogTitle>Error Loading Saved Spec</DialogTitle>
+                    <DialogContent>Please reload and if that does not work, open an issue.</DialogContent>
+                    <DialogActions>
+                        <Button onClick={() => window.location.reload()}>Reload</Button>
+                        <Button onClick={() => window.location.reload()} color="secondary">Open an issue</Button>
+                    </DialogActions>
+                </Dialog>
+            );
+        }
+
+        if (loadedEvents === null) {
+            return <Loading/>;
+        }
+        return (
+            <InitialRfcCommandsStore initialEventsString={loadedEvents} rfcId="testRfcId">
+                <RfcStore>
+                    <APIEditorRoutes {...this.props} />
+                </RfcStore>
+            </InitialRfcCommandsStore>
+        );
+    }
 }
 
 class NewApiLoader extends React.Component {
-	render() {
-		return (
-			<ImportedOASContext.Consumer>
-				{({providedCommands}) => (
-					<InitialRfcCommandsStore initialCommandsString={providedCommands || '[]'} rfcId="testRfcId">
-						<RfcStore>
-							<APIEditorRoutes {...this.props} />
-						</RfcStore>
-					</InitialRfcCommandsStore>
-				)}
-			</ImportedOASContext.Consumer>
-		);
-	}
+    render() {
+        return (
+            <ImportedOASContext.Consumer>
+                {({providedCommands}) => (
+                    <InitialRfcCommandsStore initialCommandsString={providedCommands || '[]'} rfcId="testRfcId">
+                        <RfcStore>
+                            <APIEditorRoutes {...this.props} />
+                        </RfcStore>
+                    </InitialRfcCommandsStore>
+                )}
+            </ImportedOASContext.Consumer>
+        );
+    }
 }
 
 class APIEditorRoutes extends React.Component {
-	render() {
-
-<<<<<<< HEAD
-		const {url} = this.props.match;
-=======
-		const {url, path, params} = this.props.match;
->>>>>>> 0bdcbb95
-
-		const basePath = url;
-
-		return (
-			<div>
-				<Editor basePath={basePath} content={
-					<Switch>
-						<Route exact path={routerPaths.newRoot(url)} component={() => <>NEW</>}/>
-						<Route path={routerPaths.pathPage(url)}
-							   component={({match}) =>
-								   <PathPage pathId={match.params.pathId}/>}/>
-						<Route path={routerPaths.conceptPage(url)}
-							   component={({match}) =>
-								   <ConceptsPage conceptId={match.params.conceptId}/>
-							   }/>
-<<<<<<< HEAD
-						<Route component={() => <OverView />}/>
-						<Redirect to={routerPaths.apiRoot(url)}/>
-=======
-						<Route component={() => <OverView/>}/>
-						<Redirect to={paths.apiRoot(url)}/>
->>>>>>> 0bdcbb95
-					</Switch>
-				}/>
-			</div>
-		);
-	}
+    render() {
+
+        const {url, path, params} = this.props.match;
+
+        const basePath = url;
+
+        return (
+            <div>
+                <Editor basePath={basePath} content={
+                    <Switch>
+                        <Route exact path={routerPaths.newRoot(url)} component={() => <>NEW</>}/>
+                        <Route path={routerPaths.pathPage(url)}
+                               component={({match}) =>
+                                   <PathPage pathId={match.params.pathId}/>}/>
+                        <Route path={routerPaths.conceptPage(url)}
+                               component={({match}) =>
+                                   <ConceptsPage conceptId={match.params.conceptId}/>
+                               }/>
+                        <Route component={() => <OverView/>}/>
+                        <Redirect to={routerPaths.apiRoot(url)}/>
+                    </Switch>
+                }/>
+            </div>
+        );
+    }
 }
 
 class AppRoutes extends React.Component {
-	render() {
-
-		//in local mode
-		if (process.env.REACT_APP_CLI_MODE) {
-			return (
-				<div>
-					<ImportedOASStore>
-						<Switch>
-							<Route path={paths.localRoot()} component={LocalLoader}/>
-							<Redirect to={paths.localRoot()}/>
-						</Switch>
-					</ImportedOASStore>
-				</div>
-			)
-		}
-
-		//running on website
-		return (
-			<div>
-				<ImportedOASStore>
-					<Switch>
-						<Route path={routerPaths.newRoot()} component={NewApiLoader}/>
-						<Route path={'/upload-oas'} exact component={UploadOAS}/>
-						<Route path={routerPaths.example()} component={ExampleLoader}/>
-						<Route path={'/'} exact component={Welcome}/>
-						<Redirect to={routerPaths.newRoot()}/>
-					</Switch>
-				</ImportedOASStore>
-			</div>
-		);
-
-	}
+    render() {
+
+        //in local mode
+        if (process.env.REACT_APP_CLI_MODE) {
+            return (
+                <div>
+                    <ImportedOASStore>
+                        <Switch>
+                            <Route path={paths.localRoot()} component={LocalLoader}/>
+                            <Redirect to={paths.localRoot()}/>
+                        </Switch>
+                    </ImportedOASStore>
+                </div>
+            )
+        }
+
+        //running on website
+        return (
+            <div>
+                <ImportedOASStore>
+                    <Switch>
+                        <Route path={routerPaths.newRoot()} component={NewApiLoader}/>
+                        <Route path={'/upload-oas'} exact component={UploadOAS}/>
+                        <Route path={routerPaths.example()} component={ExampleLoader}/>
+                        <Route path={'/'} exact component={Welcome}/>
+                        <Redirect to={routerPaths.newRoot()}/>
+                    </Switch>
+                </ImportedOASStore>
+            </div>
+        );
+
+    }
 }
 
 export default AppRoutes;