import React from 'react';
import withStyles from '@material-ui/core/styles/withStyles';
import { DocGrid } from './DocGrid';
import { ListItemText, Typography } from '@material-ui/core';
import { DocDivider, DocSubHeading, SubHeadingStyles, SubHeadingTitleColor } from './DocConstants';
import { DocSubGroup } from './DocSubGroup';
import { DocParameter } from './DocParameter';
import { HeadingContribution, MarkdownContribution } from './DocContribution';
import DocCodeBox, { EndpointOverviewCodeBox } from './DocCodeBox';
import ListItem from '@material-ui/core/ListItem';
import List from '@material-ui/core/List';
import { DocButton, DocButtonGroup } from './ButtonGroup';
import Button from '@material-ui/core/Button';
import Fab from '@material-ui/core/Fab';
import SubjectIcon from '@material-ui/icons/Subject';
import { Link } from 'react-router-dom';
import { withNavigationContext } from '../../contexts/NavigationContext';

const styles = theme => ({
  root: {
    paddingTop: 45,
    paddingLeft: 22,
    paddingRight: 22,
    paddingBottom: 55
  },
  docButton: {
    paddingLeft: 9,
    borderLeft: '3px solid #e2e2e2',
    marginBottom: 6,
    cursor: 'pointer',
    fontWeight: 500,
  },
  viewButton: {
    marginTop: theme.spacing(3),
    [theme.breakpoints.up('md')]: {
      textAlign: 'right'
    },
  },
  link: {
    textDecoration: 'none'
  }
});

class EndpointOverview extends React.Component {
  render() {

    const { classes, endpointPurpose, endpointDescription, method, url, parameters = [], baseUrl, requestId } = this.props;

    const left = (
      <div>
        <HeadingContribution value={endpointPurpose} label="What does this endpoint do?" />

<<<<<<< HEAD
        <div style={{marginTop: 10, paddingLeft: 2, marginBottom: 6}}>
          <MarkdownContribution value={endpointDescription} label="Detailed Description"/>
=======
        <div style={{ marginTop: -6, marginBottom: 6 }}>
          <MarkdownContribution value={endpointDescription} label="Detailed Description" />
>>>>>>> cba15548
        </div>

        {parameters.length ? (
          <DocSubGroup title="Path Parameters">
            {parameters.map(i => <DocParameter title={i.name} id={i.pathId} />)}
          </DocSubGroup>
        ) : null}
      </div>
    );
    const docsUrl = `${baseUrl}/requests/${requestId}`

    const right = (
      <>
        <EndpointOverviewCodeBox method={method.toUpperCase()} url={url} />
        <div className={classes.viewButton}>
          <Link to={docsUrl} className={classes.link}>
            <Button variant="outlined" color="primary">
              <SubjectIcon style={{ marginRight: 6 }} />
              View Documentation
            </Button>
          </Link>
        </div>
      </>
    );

    return (
      <>
        <div className={classes.root}>
          <DocGrid left={left} right={right} />
        </div>
        <DocDivider />
      </>
    );
  }
}

export default withStyles(styles)(withNavigationContext(EndpointOverview));<|MERGE_RESOLUTION|>--- conflicted
+++ resolved
@@ -50,13 +50,8 @@
       <div>
         <HeadingContribution value={endpointPurpose} label="What does this endpoint do?" />
 
-<<<<<<< HEAD
         <div style={{marginTop: 10, paddingLeft: 2, marginBottom: 6}}>
           <MarkdownContribution value={endpointDescription} label="Detailed Description"/>
-=======
-        <div style={{ marginTop: -6, marginBottom: 6 }}>
-          <MarkdownContribution value={endpointDescription} label="Detailed Description" />
->>>>>>> cba15548
         </div>
 
         {parameters.length ? (
