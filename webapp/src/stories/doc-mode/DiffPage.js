import React from 'react';
import withStyles from '@material-ui/core/styles/withStyles';
import CssBaseline from '@material-ui/core/CssBaseline';
import { AppBar, Grid, Typography } from '@material-ui/core';
import { DocDarkGrey, DocGrey, methodColors, SubHeadingStyles } from './DocConstants';
import { DocCodeBox, EndpointOverviewCodeBox, ExampleOnly, ShapeOnly, ShapeOverview } from './DocCodeBox';
import { DocSubGroup } from './DocSubGroup';
import { STATUS_CODES } from 'http';
import PropTypes from 'prop-types';
import Toolbar from '@material-ui/core/Toolbar';
import IconButton from '@material-ui/core/IconButton';
import SkipNextIcon from '@material-ui/icons/SkipNext';
import Tooltip from '@material-ui/core/Tooltip';
import ClearIcon from '@material-ui/icons/Clear';
import InterpretationInfo from './InterpretationInfo';
import { AddedGreen, Highlight, HighlightedIDsStore } from './shape/HighlightedIDs';
import { withRfcContext } from '../../contexts/RfcContext';
import { getNormalizedBodyDescriptor } from '../../components/PathPage';
import { JsonHelper } from '../../engine';
import Mustache from 'mustache';
import { Link } from 'react-router-dom';
import { withNavigationContext } from '../../contexts/NavigationContext';
<<<<<<< HEAD
import {PURPOSE} from './ContributionKeys';
=======
import { withTrafficAndDiffSessionContext } from '../../contexts/TrafficAndDiffSessionContext';
import compose from 'lodash.compose';
import { DiffDocGrid } from './DocGrid';
>>>>>>> 7c1476ed

const styles = theme => ({
  root: {
    display: 'flex',
    flexDirection: 'column',
    overflow: 'hidden',
    height: '100vh'
  },
  specContainer: {
    display: 'flex',
    flexDirection: 'column',
    height: '100vh',
    paddingRight: 20,
    paddingBottom: 350,
    overflow: 'scroll'
  },
  requestContainer: {
    // display: 'flex',
    // flexDirection: 'column',
    // height: '100vh',
    paddingRight: 20,
    paddingBottom: 350,
    overflow: 'scroll'
  },
  remaining: {
    paddingLeft: 12,
    paddingRight: 12,
    color: DocDarkGrey,
  },
  marginPath: {
    marginTop: theme.spacing(1),
    marginLeft: 2
  },
  button: {
    margin: theme.spacing(1),
  },
  appBar: {
    borderBottom: '1px solid #e2e2e2',
    backgroundColor: 'white'
  },
  scroll: {
    overflow: 'scroll',
    paddingBottom: 300,
    paddingTop: 20,
  }
});

const DiffPath = withStyles(styles)(({ classes, path, method, url }) => {

  return (
    <DiffDocGrid
      left={(
        <DocSubGroup title="URL">
          <div className={classes.marginPath}>
            <Typography variant="body" component="span" style={{
              fontWeight: 600,
              color: methodColors[method.toUpperCase()]
            }}>{method.toUpperCase()}</Typography>
            <Typography variant="body" component="span" style={{ marginLeft: 9, color: DocGrey }}>{url}</Typography>
          </div>
        </DocSubGroup>
      )}
      right={(
        <DocSubGroup title="Path">
          <div className={classes.marginPath}>
            <Typography variant="body" component="span" style={{
              fontWeight: 600,
              color: methodColors[method.toUpperCase()]
            }}>{method.toUpperCase()}</Typography>
            <Typography variant="body" component="span" style={{ marginLeft: 9, color: DocGrey }}>{path}</Typography>
          </div>
        </DocSubGroup>
      )}
    />
  );
});

const DiffRequest = withStyles(styles)(({
  classes,
  observedRequestBody,
  observedContentType,
  requestBody = {},
  interpretation,
  diff
}) => {

  const { shapeId, httpContentType } = requestBody;

  if (typeof observedRequestBody === 'undefined' && !shapeId) {
    return null
  }

  const opacity = (!diff && !interpretation) ? .6 : 1;

  return (
    <DiffDocGrid
      style={{ opacity }}
      left={(
        <DocSubGroup title="Observed Request Body">
          {diff}
          <ExampleOnly title="Example" contentType={observedContentType} example={observedRequestBody} />
        </DocSubGroup>
      )}
      right={shapeId && (
        <DocSubGroup title="Request Body">
          {interpretation}
          <ShapeOnly title="Shape" shapeId={shapeId} contentType={httpContentType} />
        </DocSubGroup>
      )}
    />
  );
});


const DiffResponse = withStyles(styles)(({
  classes,
  statusCode,
  observedResponseBody,
  observedContentType,
  response,
  responseBody = {},
  diff,
  interpretation
}) => {

  const { shapeId, httpContentType } = responseBody;

  const opacity = (!diff && !interpretation) ? .6 : 1;

  return (
    <DiffDocGrid
      style={{ opacity }}
      left={(
        <DocSubGroup title={`Response Status: ${statusCode}`}>
          {diff}
          <ExampleOnly title="Response Body" contentType={observedContentType} example={observedResponseBody} />
        </DocSubGroup>
      )}
      right={response && (
        <DocSubGroup title={<Highlight id={response.responseId}
          style={{ color: AddedGreen }}>{`${statusCode} - ${STATUS_CODES[statusCode]} Response`}</Highlight>}>
          {interpretation}
          {shapeId && <ShapeOnly title="Response Body Shape" shapeId={shapeId}
            contentType={httpContentType} />
          }
        </DocSubGroup>
      )}
    />
  );
});

class DiffPage extends React.Component {

  getSpecForRequest(observedStatusCode) {
    const { cachedQueryResults, requestId } = this.props;
    const { requests, responses } = cachedQueryResults;
    const request = requests[requestId];
    const { requestDescriptor } = request;
    const { httpMethod, pathComponentId, bodyDescriptor } = requestDescriptor;

    const purpose = cachedQueryResults.contributions.getOrUndefined(requestId, PURPOSE);

    const requestBody = getNormalizedBodyDescriptor(bodyDescriptor);

    const response = Object.values(responses)
      .find(({ responseDescriptor }) =>
        responseDescriptor.requestId === requestId &&
        responseDescriptor.httpStatusCode === observedStatusCode);

    const responseBody = response && getNormalizedBodyDescriptor(response.responseDescriptor.bodyDescriptor);

    return {
      purpose,
      requestBody,
      response,
      responseBody
    };

  }

  getInterpretationCard(displayContext) {
    const { interpretation, interpretationsLength, interpretationsIndex, setInterpretationIndex, applyCommands, queries } = this.props;

    const { contextJs: context, commands, actionTitle, descriptionJs: description, metadataJs } = interpretation;

    const descriptionProcessed = (() => {
      const { template, fieldId, shapeId } = description;

      const inputs = {};

      if (fieldId) {
        const shapeStructure = queries.nameForFieldId(fieldId);
        const name = shapeStructure.map(({ name }) => name).join(' ');
        inputs['fieldId_SHAPE'] = name;
      } else if (shapeId) {
        const shapeStructure = queries.nameForShapeId(shapeId);
        const name = shapeStructure.map(({ name }) => name).join(' ');
        inputs['shapeId_SHAPE'] = name;
      }
      return Mustache.render(template, inputs);
    })();

    const color = (metadataJs.addedIds.length > 0 && 'green') || (metadataJs.changedIds.length > 0 && 'yellow') || 'blue';

    const card = (
      <InterpretationInfo
        color={color}
        title={actionTitle}
        metadata={metadataJs}
        description={descriptionProcessed}
        {...{ interpretationsLength, interpretationsIndex, setInterpretationIndex }}
        onAccept={() => {
          const c = JsonHelper.seqToJsArray(commands)
          console.log(c)
          applyCommands(...c)(metadataJs.addedIds, metadataJs.changedIds);
        }}
      />

    );

    if (context.responseId && displayContext === 'response') {
      return card;
    } else if (context.inRequestBody && displayContext === 'request') {
      return card;
    } else {
      return null;
    }
  }

  getDiffCard(displayContext) {
    const { interpretation, diff } = this.props;

    const { contextJs: context } = interpretation;

    if (context.responseId && displayContext === 'response') {
      return diff;

    } else if (context.inRequestBody && displayContext === 'request') {
      return diff;
    } else {
      return null;
    }
  }

  handleDiscard = () => {
    this.props.onDiscard()
  }

  render() {
    const { classes, url, method, path, observed, onSkip, baseUrl, remainingInteractions } = this.props;

    const { requestBody, responseBody, response, purpose } = this.getSpecForRequest(observed.statusCode);


    const { metadataJs } = this.props.interpretation;
    const { addedIds, changedIds } = metadataJs;

    return (
      <div className={classes.root}>
        <CssBaseline />
        <HighlightedIDsStore addedIds={addedIds} changedIds={changedIds}>
          <AppBar position="static" color="default" className={classes.appBar} elevation={0}>
            <Toolbar variant="dense">
              <div style={{ marginRight: 20 }}>
                <Link to={baseUrl}>
                  <Tooltip title="End Review">
                    <IconButton size="small" aria-label="delete" className={classes.margin} color="primary"
                      disableRipple
                      onClick={this.handleDiscard}>
                      <ClearIcon fontSize="small" />
                    </IconButton>
                  </Tooltip>
                </Link>
              </div>

              <Typography variant="overline" className={classes.remaining}>
                {remainingInteractions} remaining
              </Typography>

              <Tooltip title="Skip Example">
                <IconButton size="small" aria-label="delete" className={classes.margin} color="primary" disableRipple
                  onClick={onSkip}>
                  <SkipNextIcon fontSize="small" />
                </IconButton>
              </Tooltip>

              <div style={{ flex: 6.6, textAlign: 'center' }}>
                <Typography variant="h6" color="primary">{purpose}</Typography>
              </div>
              <div style={{ flex: 1 }} />

            </Toolbar>
          </AppBar>


          <div className={classes.scroll}>

            <DiffDocGrid left={<Typography variant="h4" color="primary">Observed</Typography>}
              right={<Typography variant="h4" color="primary">Expected</Typography>} />

            <DiffPath path={path} method={method} url={url} />

            <DiffRequest observedRequestBody={observed.requestBody}
              observedContentType={observed.requestContentType}
              requestBody={requestBody}
              diff={this.getDiffCard('request')}
              interpretation={this.getInterpretationCard('request')}
            />

            <DiffResponse statusCode={observed.statusCode}
              observedResponseBody={observed.responseBody}
              observedContentType={observed.responseContentType}
              response={response}
              responseBody={responseBody}
              diff={this.getDiffCard('response')}
              interpretation={this.getInterpretationCard('response')}
            />


          </div>
          {/*<InterpretationCard/>*/}
        </HighlightedIDsStore>
      </div>
    );
  }
}


DiffPage.propTypes = {
  url: PropTypes.string,
  path: PropTypes.string,
  method: PropTypes.string,

  //observation
  observed: PropTypes.shape({
    statusCode: PropTypes.number,
    requestBody: PropTypes.any,
    responseBody: PropTypes.any,
  }),

  remainingInteractions: PropTypes.number
};

export default compose(
  withNavigationContext,
  withRfcContext,
  withStyles(styles)
)(DiffPage);<|MERGE_RESOLUTION|>--- conflicted
+++ resolved
@@ -20,13 +20,10 @@
 import Mustache from 'mustache';
 import { Link } from 'react-router-dom';
 import { withNavigationContext } from '../../contexts/NavigationContext';
-<<<<<<< HEAD
 import {PURPOSE} from './ContributionKeys';
-=======
 import { withTrafficAndDiffSessionContext } from '../../contexts/TrafficAndDiffSessionContext';
 import compose from 'lodash.compose';
 import { DiffDocGrid } from './DocGrid';
->>>>>>> 7c1476ed
 
 const styles = theme => ({
   root: {
