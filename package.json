{
  "name": "openapi-workspaces",
  "license": "MIT",
  "private": true,
<<<<<<< HEAD
  "version": "0.41.1-3",
=======
  "version": "0.41.3",
>>>>>>> 77d3d462
  "workspaces": [
    "projects/json-pointer-helpers",
    "projects/openapi-io",
    "projects/openapi-utilities",
    "projects/rulesets-base",
    "projects/optic",
    "projects/optic-ci",
    "projects/openapi-cli",
    "projects/standard-rulesets"
  ],
  "scripts": {
    "release": "gh release create --target=$(git branch --show-current) v$(node -e \"process.stdout.write(require('./package.json').version)\")",
    "version": "yarn workspaces foreach -v version",
    "prepare": "husky install"
  },
  "devDependencies": {
    "@types/prettier": "^2",
    "husky": "^8.0.0",
    "lint-staged": "^13.1.0",
    "prettier": "^2.8.1"
  },
  "lint-staged": {
    "**/*.+(js|jsx|ts|tsx|json|css)": [
      "yarn prettier --write"
    ]
  },
  "stableVersion": "0.41.0"
}<|MERGE_RESOLUTION|>--- conflicted
+++ resolved
@@ -2,11 +2,7 @@
   "name": "openapi-workspaces",
   "license": "MIT",
   "private": true,
-<<<<<<< HEAD
-  "version": "0.41.1-3",
-=======
   "version": "0.41.3",
->>>>>>> 77d3d462
   "workspaces": [
     "projects/json-pointer-helpers",
     "projects/openapi-io",
