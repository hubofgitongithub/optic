--- conflicted
+++ resolved
@@ -53,20 +53,14 @@
     additionalCommands,
   };
 }
-<<<<<<< HEAD
-=======
-
->>>>>>> ec5dab8e
+
 async function safeWriteJson(filePath: string, contents: any) {
   await fs.ensureFile(filePath);
   await lockfile.lock(filePath);
   await fs.writeJson(filePath, contents);
   await lockfile.unlock(filePath);
 }
-<<<<<<< HEAD
-=======
-
->>>>>>> ec5dab8e
+
 export class DiffWorker {
   constructor(private config: IDiffProjectionEmitterConfig) {}
 
@@ -156,10 +150,7 @@
     const queue = new Bottleneck({
       maxConcurrent: 1,
     });
-<<<<<<< HEAD
-=======
-
->>>>>>> ec5dab8e
+
     function notifyParent() {
       const progress = {
         diffedInteractionsCounter: diffedInteractionsCounter.toString(),
@@ -175,10 +166,7 @@
         console.log(progress);
       }
     }
-<<<<<<< HEAD
-=======
-
->>>>>>> ec5dab8e
+
     async function flush() {
       const c = diffedInteractionsCounter.toString();
 
