import * as React from 'react';
import { useMemo } from 'react';
import { NavigationRoute } from '../../navigation/NavigationRoute';
import {
  useDocumentationPageLink,
  useEndpointPageLink,
} from '../../navigation/Routes';
import groupBy from 'lodash.groupby';
import { CenteredColumn } from '../../layouts/CenteredColumn';
import { IEndpoint, useEndpoints } from '../../hooks/useEndpointsHook';
import { List, Typography } from '@material-ui/core';
import { EndpointName, EndpointRow } from '../../documentation/EndpointName';
import {
  ContributionEditingStore,
  useContributionEditing,
} from '../../hooks/edit/Contributions';
import { EditContributionsButton } from '../../hooks/edit/EditContributionsButton';
import { FullWidth } from '../../layouts/FullWidth';
import { EndpointNameContribution } from '../../documentation/Contributions';
import { MarkdownBodyContribution } from '../../documentation/MarkdownBodyContribution';
import { TwoColumn } from '../../documentation/TwoColumn';
import { useHistory } from 'react-router-dom';
import { PathParametersViewEdit } from '../../documentation/PathParameters';
import { EndpointTOC } from '../../documentation/EndpointTOC';
import { useEndpointBody } from '../../hooks/useEndpointBodyHook';
import { CodeBlock } from '../../documentation/BodyRender';
import { SubtleBlueBackground } from '../../theme';
import { TwoColumnBody } from '../../documentation/RenderBody';
import { getEndpointId } from '../../utilities/endpoint-utilities';
import { Loading } from '../../loaders/Loading';
import { ChangesSinceDropdown } from '../../changelog/ChangelogDropdown';
import { PromptNavigateAway } from '../../PromptNavigateAway';
import { useBaseUrl } from '../../hooks/useBaseUrl';
import { useAppConfig } from '../../hooks/config/AppConfiguration';
import { useEndpointsChangelog } from '../../hooks/useEndpointsChangelog';

export function DocumentationPages(props: any) {
  const documentationPageLink = useDocumentationPageLink();
  const endpointPageLink = useEndpointPageLink();
  const history = useHistory();
  const baseUrl = useBaseUrl();

  const onEndpointClicked = (pathId: string, method: string) => {
    history.push(endpointPageLink.linkTo(pathId, method));
  };

  return (
    <ContributionEditingStore>
      <>
        <NavigationRoute
          path={baseUrl}
          Component={(props: any) => (
            <DocumentationRootPage
              {...props}
              onEndpointClicked={onEndpointClicked}
            />
          )}
          AccessoryNavigation={DocsPageAccessoryNavigation}
        />
        <NavigationRoute
          path={documentationPageLink.path}
          Component={(props: any) => (
            <DocumentationRootPage
              {...props}
              onEndpointClicked={onEndpointClicked}
            />
          )}
          AccessoryNavigation={DocsPageAccessoryNavigation}
        />
        <NavigationRoute
          path={endpointPageLink.path}
          Component={EndpointRootPage}
          AccessoryNavigation={DocsPageAccessoryNavigation}
        />
      </>
    </ContributionEditingStore>
  );
}

export function DocsPageAccessoryNavigation(props: any) {
<<<<<<< HEAD
  const { isEditing, pendingCount } = useContributionEditing();

  return (
    <div style={{ paddingRight: 10, display: 'flex', flexDirection: 'row' }}>
      <PromptNavigateAway shouldPrompt={isEditing && pendingCount > 0} />
      <ChangesSinceDropdown />
      <EditContributionsButton />
=======
  const appConfig = useAppConfig();

  return (
    <div style={{ paddingRight: 10, display: 'flex', flexDirection: 'row' }}>
      {appConfig.navigation.showChangelog && <ChangesSinceDropdown />}
      {appConfig.documentation.allowDescriptionEditing && (
        <EditContributionsButton />
      )}
>>>>>>> d8d5fe34
    </div>
  );
}

export function DocumentationRootPage(props: {
  onEndpointClicked: (pathId: string, method: string) => void;
  changelogBatchId?: string;
}) {
  const { endpoints, loading } = useEndpoints(props.changelogBatchId);

  const grouped = useMemo(() => groupBy(endpoints, 'group'), [endpoints]);
  const tocKeys = Object.keys(grouped).sort();

  // const history = useHistory();
  // const endpointPageLink = useEndpointPageLink();

  if (loading) {
    return <Loading />;
  }

  return (
    <CenteredColumn maxWidth="md" style={{ marginTop: 35 }}>
      <List dense>
        {tocKeys.map((tocKey) => {
          return (
            <div key={tocKey}>
              <Typography
                variant="subtitle2"
                style={{ fontFamily: 'Ubuntu Mono' }}
              >
                {tocKey}
              </Typography>
              {grouped[tocKey].map((endpoint: IEndpoint, index: number) => {
                return (
                  <EndpointRow
                    key={index}
                    onClick={() => 
                      props.onEndpointClicked(endpoint.pathId, endpoint.method)
                    }
                    fullPath={endpoint.fullPath}
                    method={endpoint.method}
                    changelog={endpoint.changelog}
                    endpointId={getEndpointId({
                      method: endpoint.method,
                      pathId: endpoint.pathId,
                    })}
                    purpose={endpoint.purpose}
                  />
                );
              })}
            </div>
          );
        })}
      </List>
    </CenteredColumn>
  );
}

export function EndpointRootPage(props: any) {
  const { endpoints, loading } = useEndpoints();

  const { match } = props;
  const { pathId, method } = match.params;

  const bodies = useEndpointBody(pathId, method);

  const thisEndpoint = useMemo(
    () => endpoints.find((i) => i.pathId === pathId && i.method === method),
    [pathId, method, endpoints]
  );

  if (loading) {
    return <Loading />;
  }

  if (!thisEndpoint) {
    return <>no endpoint here</>;
  }
  const endpointId = getEndpointId({ method, pathId });

  return (
    <FullWidth style={{ paddingTop: 30, paddingBottom: 400 }}>
      <EndpointNameContribution
        id={endpointId}
        contributionKey="purpose"
        defaultText="What does this endpoint do?"
        initialValue={thisEndpoint.purpose}
      />
      <EndpointName
        fontSize={19}
        leftPad={0}
        method={thisEndpoint.method}
        fullPath={thisEndpoint.fullPath}
      />
      <TwoColumn
        style={{ marginTop: 5 }}
        left={
          <MarkdownBodyContribution
            id={endpointId}
            contributionKey={'description'}
            defaultText={'Describe this endpoint'}
            initialValue={thisEndpoint.description}
          />
        }
        right={
          <CodeBlock
            header={
              <EndpointName
                fontSize={14}
                leftPad={0}
                method={thisEndpoint.method}
                fullPath={thisEndpoint.fullPath}
              />
            }
          >
            <PathParametersViewEdit parameters={thisEndpoint.pathParameters} />
            <div
              style={{
                marginTop: 10,
                backgroundColor: SubtleBlueBackground,
                borderTop: '1px solid #e2e2e2',
              }}
            >
              <EndpointTOC
                requests={bodies.requests}
                responses={bodies.responses}
              />
            </div>
          </CodeBlock>
        }
      />

      {bodies.requests.map((i, index) => {
        return (
          <TwoColumnBody
            key={index}
            rootShapeId={i.rootShapeId}
            bodyId={i.requestId}
            location={'Request Body Parameters'}
            description={i.description}
          />
        );
      })}
      {bodies.responses.map((i, index) => {
        return (
          <TwoColumnBody
            key={index}
            rootShapeId={i.rootShapeId}
            bodyId={i.responseId}
            location={`${i.statusCode} Response`}
            description={i.description}
          />
        );
      })}
    </FullWidth>
  );
}<|MERGE_RESOLUTION|>--- conflicted
+++ resolved
@@ -78,24 +78,16 @@
 }
 
 export function DocsPageAccessoryNavigation(props: any) {
-<<<<<<< HEAD
+  const appConfig = useAppConfig();
   const { isEditing, pendingCount } = useContributionEditing();
 
   return (
     <div style={{ paddingRight: 10, display: 'flex', flexDirection: 'row' }}>
       <PromptNavigateAway shouldPrompt={isEditing && pendingCount > 0} />
-      <ChangesSinceDropdown />
-      <EditContributionsButton />
-=======
-  const appConfig = useAppConfig();
-
-  return (
-    <div style={{ paddingRight: 10, display: 'flex', flexDirection: 'row' }}>
       {appConfig.navigation.showChangelog && <ChangesSinceDropdown />}
       {appConfig.documentation.allowDescriptionEditing && (
         <EditContributionsButton />
       )}
->>>>>>> d8d5fe34
     </div>
   );
 }
