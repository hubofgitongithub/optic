import React, { useContext, useState } from 'react';
import { TwoColumnFullWidth } from '../../layouts/TwoColumnFullWidth';
import { DiffHeader } from '../../diffs/DiffHeader';
import {
  ILearnedPendingEndpointStore,
  useLearnedPendingEndpointContext,
} from '../../hooks/diffs/LearnedPendingEndpointContext';
import { Redirect, useHistory } from 'react-router-dom';

import { Box, Button, Divider, TextField, Typography } from '@material-ui/core';
import { EndpointName } from '../../common';
import { Loader } from '../../loaders/FullPageLoader';
import FormControl from '@material-ui/core/FormControl';
import FormControlLabel from '@material-ui/core/FormControlLabel';
import Checkbox from '@material-ui/core/Checkbox';
import { makeStyles } from '@material-ui/styles';
import { AddedDarkGreen, OpticBlue, OpticBlueReadable } from '../../theme';
import { useDiffUndocumentedUrlsPageLink } from '../../navigation/Routes';
import { useSharedDiffContext } from '../../hooks/diffs/SharedDiffContext';
import { SimulatedCommandStore } from '../../diffs/contexts/SimulatedCommandContext';
import { IForkableSpectacle } from '@useoptic/spectacle';
import { EndpointDocumentationPane } from './EndpointDocumentationPane';
import { SpectacleContext } from '../../../spectacle-implementations/spectacle-provider';
import { IIgnoreBody } from '../../hooks/diffs/LearnInitialBodiesMachine';
import { useDebouncedFn, useStateWithSideEffect } from '../../hooks/util';
<<<<<<< HEAD
import { useAnalytics } from '../../../analytics';
=======
import { useRunOnKeypress } from '<src>/optic-components/hooks/util';
>>>>>>> 928a93c0

export function PendingEndpointPageSession(props: any) {
  const { match } = props;
  const { endpointId } = match.params;

  const analytics = useAnalytics();
  const history = useHistory();
  const diffUndocumentedUrlsPageLink = useDiffUndocumentedUrlsPageLink();

  const goToDiffPage = () =>
    history.push(diffUndocumentedUrlsPageLink.linkTo());

  const {
    getPendingEndpointById,
    stageEndpoint,
    discardEndpoint,
  } = useSharedDiffContext();

  const endpoint = getPendingEndpointById(endpointId);

  if (!endpoint) {
    return <Redirect to={diffUndocumentedUrlsPageLink.linkTo()} />;
  }

  return (
    <ILearnedPendingEndpointStore
      endpointMachine={endpoint.ref}
      endpoint={endpoint}
      onEndpointStaged={() => {
        stageEndpoint(endpoint.id);
        goToDiffPage();
      }}
      onEndpointDiscarded={() => {
        analytics.userDiscardedEndpoint();
        discardEndpoint(endpoint.id);
        goToDiffPage();
      }}
    >
      <PendingEndpointPage />
    </ILearnedPendingEndpointStore>
  );
}

export function PendingEndpointPage(props: any) {
  const {
    endpoint,
    isLoading,
    learnedBodies,
    isReady,
    ignoreBody,
    includeBody,
    stageEndpoint,
    discardEndpoint,
    newEndpointCommands,
    endpointName,
    changeEndpointName,
    isIgnored,
    stagedCommandsIds,
  } = useLearnedPendingEndpointContext();

  const classes = useStyles();
  const spectacle = useContext(SpectacleContext)!;
  const debouncedSetName = useDebouncedFn(changeEndpointName, 200);
  const { value: name, setValue: setName } = useStateWithSideEffect({
    initialValue: endpointName,
    sideEffect: debouncedSetName,
  });

  const requestCheckboxes = (learnedBodies?.requests || []).filter((i) =>
    Boolean(i.contentType)
  );
  const onKeyPress = useRunOnKeypress(
    () => {
      stageEndpoint();
    },
    {
      keys: new Set(['Enter']),
      inputTagNames: new Set(['input']),
    }
  );

  return (
    <TwoColumnFullWidth
      left={
        <>
          <DiffHeader
            name={
              <Box display="flex" flexDirection="row" alignItems="center">
                Learning Endpoint:{' '}
                <EndpointName
                  method={endpoint.method}
                  leftPad={0}
                  fontSize={12}
                  fullPath={endpoint.pathPattern}
                  style={{ marginLeft: 10, marginTop: 1 }}
                />
              </Box>
            }
          />

          {isLoading && (
            <Loader title="Learning request and response bodies..." />
          )}

          {isReady && (
            <div className={classes.bodyAdd}>
              <TextField
                fullWidth={true}
                label="Name this Endpoint"
                style={{ marginBottom: 20 }}
                autoFocus
                value={name}
                onChange={(e: any) => {
                  setName(e.target.value);
                }}
                onKeyPress={onKeyPress}
              />

              <Typography
                component="div"
                variant="subtitle2"
                style={{ color: AddedDarkGreen, marginBottom: 8 }}
              >
                Document the bodies for this endpoint:
              </Typography>

              <FormControl component="fieldset" onKeyPress={onKeyPress}>
                {requestCheckboxes.map((i, index) => {
                  if (!i.contentType) {
                    return null;
                  }
                  const body: IIgnoreBody = {
                    isRequest: true,
                    contentType: i.contentType,
                  };
                  return (
                    <LearnBodyCheckBox
                      initialStatus={isIgnored(body)}
                      key={index}
                      primary="Request Body"
                      subtext={i.contentType || 'no body'}
                      onChange={(ignore) => {
                        ignore ? ignoreBody(body) : includeBody(body);
                      }}
                    />
                  );
                })}
              </FormControl>

              {requestCheckboxes.length > 0 && <Divider />}

              <FormControl component="fieldset" onKeyPress={onKeyPress}>
                {learnedBodies!.responses.map((i, index) => {
                  const body: IIgnoreBody = {
                    isResponse: true,
                    statusCode: i.statusCode,
                    contentType: i.contentType,
                  };
                  return (
                    <LearnBodyCheckBox
                      initialStatus={isIgnored(body)}
                      key={index}
                      primary={`${i.statusCode} Response`}
                      subtext={i.contentType}
                      onChange={(ignore) => {
                        ignore ? ignoreBody(body) : includeBody(body);
                      }}
                    />
                  );
                })}
              </FormControl>

              <div className={classes.buttons}>
                <Button size="small" color="default" onClick={discardEndpoint}>
                  Discard Endpoint
                </Button>
                <Button
                  size="small"
                  variant="contained"
                  color="primary"
                  style={{ marginLeft: 10 }}
                  onClick={stageEndpoint}
                >
                  Add Endpoint
                </Button>
              </div>
            </div>
          )}
        </>
      }
      right={
        <>
          <SimulatedCommandStore
            key={JSON.stringify(newEndpointCommands)}
            spectacle={spectacle as IForkableSpectacle}
            previewCommands={newEndpointCommands}
          >
            <EndpointDocumentationPane
              // lastBatchCommit={lastBatchId}
              method={stagedCommandsIds.method}
              pathId={stagedCommandsIds.pathId}
              renderHeader={() => (
                <Typography className={classes.nameDisplay}>
                  {name === '' ? 'Unnamed Endpoint' : name}
                </Typography>
              )}
            />
          </SimulatedCommandStore>
        </>
      }
    />
  );
}

interface ILoaderProps {
  primary: string;
  subtext: string;
  onChange: (ignore: boolean) => void;
  initialStatus: boolean;
}
export function LearnBodyCheckBox(props: ILoaderProps) {
  const [checked, setChecked] = useState(props.initialStatus);
  return (
    <FormControlLabel
      control={
        <Checkbox
          color="secondary"
          checked={checked}
          onChange={(e) => {
            setChecked(e.target.checked);
            props.onChange(!e.target.checked);
          }}
        />
      }
      label={
        <Box
          display="flex"
          flexDirection="row"
          alignItems="center"
          justifyContent="center"
        >
          <Typography
            component="div"
            variant="subtitle2"
            style={{ color: OpticBlue }}
          >
            {props.primary}
          </Typography>
          <Typography
            component="div"
            variant="caption"
            style={{ marginLeft: 10, marginTop: 2, color: OpticBlueReadable }}
          >
            {props.subtext}
          </Typography>
        </Box>
      }
    />
  );
}

const useStyles = makeStyles((theme) => ({
  bodyAdd: {
    padding: 15,
  },
  buttons: {
    marginTop: 25,
    display: 'flex',
    alignItems: 'flex-end',
    justifyContent: 'flex-end',
  },
  nameDisplay: {
    fontSize: '1.25rem',
    fontFamily: 'Ubuntu, Inter',
    fontWeight: 500,
    lineHeight: 1.6,
  },
}));<|MERGE_RESOLUTION|>--- conflicted
+++ resolved
@@ -23,17 +23,12 @@
 import { SpectacleContext } from '../../../spectacle-implementations/spectacle-provider';
 import { IIgnoreBody } from '../../hooks/diffs/LearnInitialBodiesMachine';
 import { useDebouncedFn, useStateWithSideEffect } from '../../hooks/util';
-<<<<<<< HEAD
-import { useAnalytics } from '../../../analytics';
-=======
 import { useRunOnKeypress } from '<src>/optic-components/hooks/util';
->>>>>>> 928a93c0
 
 export function PendingEndpointPageSession(props: any) {
   const { match } = props;
   const { endpointId } = match.params;
 
-  const analytics = useAnalytics();
   const history = useHistory();
   const diffUndocumentedUrlsPageLink = useDiffUndocumentedUrlsPageLink();
 
@@ -61,7 +56,6 @@
         goToDiffPage();
       }}
       onEndpointDiscarded={() => {
-        analytics.userDiscardedEndpoint();
         discardEndpoint(endpoint.id);
         goToDiffPage();
       }}
