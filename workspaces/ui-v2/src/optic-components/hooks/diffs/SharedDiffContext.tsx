--- conflicted
+++ resolved
@@ -1,5 +1,4 @@
 import React, { FC, useContext, useMemo, useState } from 'react';
-import { pathToRegexp } from 'path-to-regexp';
 import {
   IPendingEndpoint,
   IUndocumentedUrl,
@@ -11,24 +10,26 @@
 import { useMachine } from '@xstate/react';
 import { PathComponentAuthoring } from '<src>/optic-components/pages/diffs/AddEndpointsPage/utils';
 import { IEndpoint } from '<src>/optic-components/hooks/useEndpointsHook';
+import { pathToRegexp } from 'path-to-regexp';
 import {
   IRequestBody,
   IResponseBody,
 } from '<src>/optic-components/hooks/useEndpointBodyHook';
 import { CurrentSpecContext } from '<src>/lib/Interfaces';
-import { IOpticDiffService, IUnrecognizedUrl } from '@useoptic/spectacle';
+import {
+  AddContribution,
+  CQRSCommand,
+  IOpticDiffService,
+  IUnrecognizedUrl,
+} from '@useoptic/spectacle';
 import { newRandomIdGenerator } from '<src>/lib/domain-id-generator';
 import { ParsedDiff } from '<src>/lib/parse-diff';
-import { AddContribution, CQRSCommand } from '@useoptic/spectacle';
 import { IValueAffordanceSerializationWithCounterGroupedByDiffHash } from '@useoptic/cli-shared/build/diffs/initial-types';
 import { useOpticEngine } from '<src>/optic-components/hooks/useOpticEngine';
 import { useConfigRepository } from '<src>/optic-components/hooks/useConfigHook';
 import { useAnalytics } from '<src>/analytics';
-<<<<<<< HEAD
+import { makePattern } from '<src>/optic-components/pages/diffs/AddEndpointsPage/utils';
 import { IPath } from '<src>/optic-components/hooks/usePathsHook';
-=======
-import { makePattern } from '<src>/optic-components/pages/diffs/AddEndpointsPage/utils';
->>>>>>> af528b08
 
 export const SharedDiffReactContext = React.createContext<ISharedDiffContext | null>(
   null
@@ -74,11 +75,8 @@
   commitModalOpen: boolean;
   setCommitModalOpen: React.Dispatch<React.SetStateAction<boolean>>;
   hasDiffChanges: () => boolean;
-<<<<<<< HEAD
   diffService: IOpticDiffService;
-=======
   getUndocumentedUrls: () => IUndocumentedUrl[];
->>>>>>> af528b08
 };
 
 type SharedDiffStoreProps = {
@@ -170,6 +168,7 @@
 
   const value: ISharedDiffContext = {
     context,
+    diffService: props.diffService,
     documentEndpoint: (pattern: string, method: string) => {
       const uuid = shortId.generate();
       send({ type: 'DOCUMENT_ENDPOINT', pattern, method, pendingId: uuid });
@@ -250,9 +249,6 @@
       return context.choices.existingEndpointPathContributions[pathId]?.command
         .AddContribution.value;
     },
-<<<<<<< HEAD
-    diffService: props.diffService,
-=======
     getUndocumentedUrls: () =>
       context.results.displayedUndocumentedUrls
         .filter((url) => {
@@ -263,7 +259,6 @@
           );
         })
         .filter((i) => !i.hide),
->>>>>>> af528b08
     commitModalOpen,
     setCommitModalOpen,
     hasDiffChanges: () =>
