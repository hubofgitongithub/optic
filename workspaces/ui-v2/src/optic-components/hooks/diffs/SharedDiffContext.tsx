--- conflicted
+++ resolved
@@ -65,13 +65,8 @@
   urls: IUnrecognizedUrl[];
 };
 
-<<<<<<< HEAD
-export const SharedDiffStore = (props: SharedDiffStoreProps) => {
-  const opticEngine = useOpticEngine();
-
-=======
+
 export const SharedDiffStore: FC<SharedDiffStoreProps> = (props) => {
->>>>>>> ddb265e8
   const currentSpecContext: CurrentSpecContext = {
     currentSpecEndpoints: props.endpoints,
     currentSpecRequests: props.requests,
