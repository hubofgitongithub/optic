--- conflicted
+++ resolved
@@ -1,11 +1,5 @@
-<<<<<<< HEAD
-import React, { FC, useMemo } from 'react';
-import groupBy from 'lodash.groupby';
+import React, { FC } from 'react';
 import { Box, List, LinearProgress, Typography } from '@material-ui/core';
-=======
-import React, { FC } from 'react';
-import { Box, List, Typography } from '@material-ui/core';
->>>>>>> 1811ef3c
 
 import { CenteredColumn, PageLayout } from '<src>/components';
 import {
