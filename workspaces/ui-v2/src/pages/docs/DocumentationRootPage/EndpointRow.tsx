import React, { FC, useState } from 'react';
import { useHistory, useRouteMatch } from 'react-router-dom';
import {
  IconButton,
  makeStyles,
  ListItem,
  Tooltip,
  darken,
} from '@material-ui/core';
import { Delete as DeleteIcon, Undo as UndoIcon } from '@material-ui/icons';

import { RemovedRedBackground } from '<src>/constants/theme';
import { EndpointName } from '<src>/components';
import { IEndpoint } from '<src>/types';
import { getEndpointId } from '<src>/utils';

import {
  DeleteEndpointConfirmationModal,
  EndpointNameMiniContribution,
} from '../components';
import { useAppSelector } from '<src>/store';

type EndpointRowProps = {
  endpoint: IEndpoint;
};

export const EndpointRow: FC<EndpointRowProps> = ({ endpoint }) => {
  const history = useHistory();
  const match = useRouteMatch();
  const classes = useStyles();
  const endpointId = getEndpointId({
    method: endpoint.method,
    pathId: endpoint.pathId,
  });
<<<<<<< HEAD
  const isEditing = useAppSelector(
    (state) => state.documentationEdits.isEditing
  );
  const { showDeleteEndpointUi } = useFeatureFlags();
=======
  const { isEditing } = useContributionEditing();
  const showDeleteEndpointUi =
    process.env.REACT_APP_FF_SHOW_DELETE_ENDPOINT === 'true';
>>>>>>> f3cbdbf6
  const [deleteModalOpen, setDeleteModalOpen] = useState(false);

  // TODO redux-delete-implement replace this with redux selector query
  const isEndpointStagedForDeletion = false;

  const deleteEndpoint = (endpointId: string) => {
    // TODO redux-delete-implement implement
  };

  const undeleteEndpoint = (endpointId: string) => {
    // TODO redux-delete-implement implement
  };

  return (
    <>
      {deleteModalOpen && (
        <DeleteEndpointConfirmationModal
          endpoint={endpoint}
          handleClose={() => setDeleteModalOpen(false)}
          handleConfirm={() => {
            deleteEndpoint(endpointId);
            setDeleteModalOpen(false);
          }}
        />
      )}
      <ListItem
        button
        disableRipple
        disableGutters
        style={{ display: 'flex' }}
        className={
          isEditing && isEndpointStagedForDeletion ? classes.deleted : ''
        }
        onClick={() =>
          !isEndpointStagedForDeletion &&
          history.push(
            `${match.url}/paths/${endpoint.pathId}/methods/${endpoint.method}`
          )
        }
      >
        <div style={{ flex: 1 }}>
          <EndpointName
            method={endpoint.method}
            fullPath={endpoint.fullPath}
            leftPad={6}
          />
        </div>
        <div
          className={classes.contributionsContainer}
          onClick={(e) => e.stopPropagation()}
        >
          <EndpointNameMiniContribution
            id={endpointId}
            endpointId={endpointId}
            defaultText="name for this endpoint"
            contributionKey="purpose"
            initialValue={endpoint.purpose}
          />
          {isEditing && showDeleteEndpointUi && (
            <div>
              {isEndpointStagedForDeletion ? (
                <Tooltip title="Unstage endpoint deletion">
                  <IconButton
                    onClick={() => {
                      undeleteEndpoint(endpointId);
                    }}
                  >
                    <UndoIcon fontSize="small" />
                  </IconButton>
                </Tooltip>
              ) : (
                <Tooltip title="Delete this endpoint">
                  <IconButton
                    onClick={() => {
                      setDeleteModalOpen(true);
                    }}
                  >
                    <DeleteIcon fontSize="small" />
                  </IconButton>
                </Tooltip>
              )}
            </div>
          )}
        </div>
      </ListItem>
    </>
  );
};

const useStyles = makeStyles((theme) => ({
  contributionsContainer: {
    display: 'flex',
    flexDirection: 'row',
    alignItems: 'center',
    paddingRight: 16,
  },
  deleted: {
    backgroundColor: RemovedRedBackground,
    cursor: 'default',
    '&.Mui-focusVisible, &:hover': {
      backgroundColor: darken(RemovedRedBackground, 0.2),
    },
  },
}));<|MERGE_RESOLUTION|>--- conflicted
+++ resolved
@@ -32,16 +32,11 @@
     method: endpoint.method,
     pathId: endpoint.pathId,
   });
-<<<<<<< HEAD
   const isEditing = useAppSelector(
     (state) => state.documentationEdits.isEditing
   );
-  const { showDeleteEndpointUi } = useFeatureFlags();
-=======
-  const { isEditing } = useContributionEditing();
   const showDeleteEndpointUi =
     process.env.REACT_APP_FF_SHOW_DELETE_ENDPOINT === 'true';
->>>>>>> f3cbdbf6
   const [deleteModalOpen, setDeleteModalOpen] = useState(false);
 
   // TODO redux-delete-implement replace this with redux selector query
