import * as React from 'react';
import { useRouteMatch, useParams, Switch } from 'react-router-dom';
import { Provider as BaseUrlProvider } from '../optic-components/hooks/useBaseUrl';
<<<<<<< HEAD
import { makeSpectacle, SpectacleInput } from '@useoptic/spectacle';
import { useEffect, useState } from 'react';
=======
import { makeSpectacle } from '@useoptic/spectacle';
>>>>>>> 40e7389d
import { DocumentationPages } from '../optic-components/pages/docs/DocumentationPage';
import { SpectacleStore } from './spectacle-provider';
import { Loading } from '../optic-components/loaders/Loading';
import { DiffReviewEnvironments } from '../optic-components/pages/diffs/ReviewDiffPages';
import { IBaseSpectacle } from '@useoptic/spectacle';
import { IForkableSpectacle } from '@useoptic/spectacle';
import { InMemoryOpticContextBuilder } from '@useoptic/spectacle/build/in-memory';
import { CapturesServiceStore } from '../optic-components/hooks/useCapturesHook';
import { IOpticContext } from '@useoptic/spectacle';
import { ChangelogPages } from '../optic-components/pages/changelog/ChangelogPages';
import {
  AppConfigurationStore,
  OpticAppConfig,
} from '../optic-components/hooks/config/AppConfiguration';
import { AsyncStatus } from '<src>/types';

const appConfig: OpticAppConfig = {
  featureFlags: {},
  config: {
    navigation: {
      showChangelog: true,
      showDiff: false,
      showDocs: true,
    },
    documentation: {
      allowDescriptionEditing: false,
    },
  },
};

export default function CloudViewer() {
  const match = useRouteMatch();
  const params = useParams<{ specId: string }>();
  const { specId } = params;
  const task: CloudInMemorySpectacleDependenciesLoader = async () => {
    const loadExample = async () => {
      let apiBase = process.env.REACT_APP_API_BASE;

      if (!apiBase) {
        if (window.location.hostname.indexOf('useoptic.com')) {
          apiBase = process.env.REACT_APP_PROD_API_BASE;
        } else {
          apiBase = process.env.REACT_APP_STAGING_API_BASE;
        }
      }

      const response = await fetch(`${apiBase}/api/specs/${specId}`, {
        headers: { accept: 'application/json' },
      });
      if (!response.ok) {
        throw new Error(`could not find spec ${specId}`);
      }
      const responseJson = await response.json();
      let signedUrl = responseJson.read_url;

      if (!signedUrl) {
        throw new Error(`No read url found: ${JSON.stringify(responseJson)}`);
      }

      let contentReq = await fetch(signedUrl);
      if (!contentReq.ok) {
        throw new Error(`Unable to fetch spec ${specId}`);
      }

      let spec = await contentReq.json();
      return spec;
    };
    const [events] = await Promise.all([loadExample()]);
    return {
      events,
      samples: [],
    };
  };
  const { loading, error, data } = useCloudInMemorySpectacle(task);
  if (loading) {
    return <Loading />;
  }
  if (error) {
    return <div>error :(</div>;
  }
  if (!data) {
    return <div>something went wrong</div>;
  }

  return (
    <AppConfigurationStore config={appConfig}>
      <SpectacleStore spectacle={data}>
        <CapturesServiceStore
          capturesService={data.opticContext.capturesService}
        >
          <BaseUrlProvider value={{ url: match.url }}>
            <Switch>
              <>
                <DiffReviewEnvironments />
                <DocumentationPages />
                <ChangelogPages />
              </>
            </Switch>
          </BaseUrlProvider>
        </CapturesServiceStore>
      </SpectacleStore>
    </AppConfigurationStore>
  );
}

export interface CloudInMemorySpectacleDependencies {
  events: any[];
  samples: any[];
}

export type CloudInMemorySpectacleDependenciesLoader = () => Promise<CloudInMemorySpectacleDependencies>;

// eslint-disable-next-line
class CloudInMemorySpectacle
  implements IForkableSpectacle, InMemoryBaseSpectacle {
  private spectaclePromise: ReturnType<typeof makeSpectacle>;

  constructor(
    public readonly opticContext: IOpticContext,
    public samples: any[]
  ) {
    this.spectaclePromise = makeSpectacle(opticContext);
  }

  async fork(): Promise<IBaseSpectacle> {
    const opticContext = await InMemoryOpticContextBuilder.fromEvents(
      this.opticContext.opticEngine,
      [...(await this.opticContext.specRepository.listEvents())]
    );
    return new CloudInMemorySpectacle(opticContext, [...this.samples]);
  }

  async mutate<Result, Input = {}>(options: SpectacleInput<Input>) {
    const spectacle = await this.spectaclePromise;
    return spectacle.queryWrapper<Result, Input>(options);
  }

  async query<Result, Input = {}>(options: SpectacleInput<Input>) {
    const spectacle = await this.spectaclePromise;
    return spectacle.queryWrapper<Result, Input>(options);
  }
}

export interface InMemoryBaseSpectacle extends IBaseSpectacle {
  samples: any[];
  opticContext: IOpticContext;
}

export function useCloudInMemorySpectacle(
  loadDependencies: CloudInMemorySpectacleDependenciesLoader
): AsyncStatus<InMemoryBaseSpectacle> {
  //@dev fill this in
  throw new Error('copy me from public-examples.tsx when ready');
}<|MERGE_RESOLUTION|>--- conflicted
+++ resolved
@@ -1,12 +1,7 @@
 import * as React from 'react';
 import { useRouteMatch, useParams, Switch } from 'react-router-dom';
 import { Provider as BaseUrlProvider } from '../optic-components/hooks/useBaseUrl';
-<<<<<<< HEAD
 import { makeSpectacle, SpectacleInput } from '@useoptic/spectacle';
-import { useEffect, useState } from 'react';
-=======
-import { makeSpectacle } from '@useoptic/spectacle';
->>>>>>> 40e7389d
 import { DocumentationPages } from '../optic-components/pages/docs/DocumentationPage';
 import { SpectacleStore } from './spectacle-provider';
 import { Loading } from '../optic-components/loaders/Loading';
