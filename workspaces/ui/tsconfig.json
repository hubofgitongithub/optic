--- conflicted
+++ resolved
@@ -2,12 +2,7 @@
   "compilerOptions": {
     "strict": false,
     "esModuleInterop": true,
-<<<<<<< HEAD
-    "downlevelIteration": true,
-    "forceConsistentCasingInFileNames": true
-=======
     "forceConsistentCasingInFileNames": true,
     "downlevelIteration": true
->>>>>>> 1d9c8a0e
   }
 }