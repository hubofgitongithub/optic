--- conflicted
+++ resolved
@@ -59,10 +59,7 @@
           handled,
           endpointQueries: queries,
           endpointActions: actions,
-<<<<<<< HEAD
-=======
           isReady: queries.isReady(),
->>>>>>> a0cef6cf
           groupDiffsByLocation,
         }}
       />
@@ -91,10 +88,7 @@
     makeDiffActorHook,
     groupDiffsByLocation,
     handled,
-<<<<<<< HEAD
-=======
     isReady,
->>>>>>> a0cef6cf
     endpointQueries,
     endpointActions,
   } = props;
