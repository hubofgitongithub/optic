import React, { Suspense } from 'react';
import { Redirect, Switch, Route } from 'react-router-dom';
import { useRouterPaths } from './RouterPaths';
import { CaptureManagerPage } from './components/diff/v2/CaptureManagerPage';
import { DocsPage } from './components/docs/DocsPage';
import Loading from './components/navigation/Loading';
<<<<<<< HEAD
import { ReviewDiffPage } from './components/diff/review-diff/ReviewDiffPage';
=======
import { ApiPage } from './components/api-page/ApiPage';
import { SetupPage } from './components/setup-page/SetupPage';
>>>>>>> b8d2226b

const TestingDashboardLoader = React.lazy(() =>
  import('./components/loaders/TestingDashboardLoader')
);

const TestindDashboardTeaserPage = React.lazy(() =>
  import('./components/testing/TeaserPage')
);

export function ApiRoutes(props) {
  const routerPaths = useRouterPaths();
  const defaultRoute = props.getDefaultRoute
    ? props.getDefaultRoute(routerPaths)
    : routerPaths.docsRoot;

  return (
    <Suspense fallback={<Loading />}>
      <Switch>
        {/*<Route strict path={routerPaths.dashboardRoot} component={ApiPage} />*/}
        <Route strict path={routerPaths.setup} component={SetupPage} />
        <Route strict path={routerPaths.docsRoot} component={DocsPage} />
        <Route
          strict
          path={routerPaths.diffsRoot}
          component={CaptureManagerPage}
        />
        <Route strict path={routerPaths.review} component={ReviewDiffPage} />
        {process.env.REACT_APP_TESTING_DASHBOARD === 'true' && (
          <Route
            strict
            path={routerPaths.testingDashboard}
            component={TestingDashboardLoader}
          />
        )}

        {process.env.REACT_APP_TESTING_DASHBOARD !== 'true' &&
          process.env.REACT_APP_TESTING_DASHBOARD_TEASER === 'true' && (
            <Route
              strict
              path={routerPaths.testingDashboard}
              component={TestindDashboardTeaserPage}
            />
          )}

        <Redirect to={defaultRoute} />
      </Switch>
    </Suspense>
  );
}<|MERGE_RESOLUTION|>--- conflicted
+++ resolved
@@ -4,12 +4,9 @@
 import { CaptureManagerPage } from './components/diff/v2/CaptureManagerPage';
 import { DocsPage } from './components/docs/DocsPage';
 import Loading from './components/navigation/Loading';
-<<<<<<< HEAD
-import { ReviewDiffPage } from './components/diff/review-diff/ReviewDiffPage';
-=======
 import { ApiPage } from './components/api-page/ApiPage';
 import { SetupPage } from './components/setup-page/SetupPage';
->>>>>>> b8d2226b
+import { ReviewDiffPage } from './components/diff/review-diff/ReviewDiffPage';
 
 const TestingDashboardLoader = React.lazy(() =>
   import('./components/loaders/TestingDashboardLoader')
@@ -36,7 +33,6 @@
           path={routerPaths.diffsRoot}
           component={CaptureManagerPage}
         />
-        <Route strict path={routerPaths.review} component={ReviewDiffPage} />
         {process.env.REACT_APP_TESTING_DASHBOARD === 'true' && (
           <Route
             strict
