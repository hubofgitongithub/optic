--- conflicted
+++ resolved
@@ -1,10 +1,6 @@
 {
   "name": "@useoptic/openapi-io",
-<<<<<<< HEAD
-  "version": "0.15.6",
-=======
   "version": "0.15.5",
->>>>>>> 7bf3abc5
   "packageManager": "yarn@3.0.2",
   "main": "build/index.js",
   "types": "build/index.d.ts",
