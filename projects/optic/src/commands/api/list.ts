import { Command } from 'commander';
import path from 'path';
import fs from 'node:fs/promises';
import { OpticCliConfig } from '../../config';
<<<<<<< HEAD
import {
  getFileFromFsOrGit,
  loadRaw,
  ParseResult,
} from '../../utils/spec-loaders';
=======
import { loadSpec, ParseResult } from '../../utils/spec-loaders';
>>>>>>> 69b7c253
import { logger } from '../../logger';
import { OPTIC_EMPTY_SPEC_KEY, OPTIC_URL_KEY } from '../../constants';
import chalk from 'chalk';
import * as FsCandidates from './get-file-candidates';

import { flushEvents } from '@useoptic/openapi-utilities/build/utilities/segment';
import { errorHandler } from '../../error-handler';
import { OpenAPIV3 } from '@useoptic/openapi-utilities';
import { validateOpenApiV3Document } from '@useoptic/openapi-io';

const usage = () => `
  optic api list`;

export const registerApiList = (cli: Command, config: OpticCliConfig) => {
  cli
    .command('list')
    .configureHelp({
      commandUsage: usage,
    })
    .argument('[path_to_spec]', 'path to file or directory to add')
    .description('Add APIs to Optic')
    .action(errorHandler(getApiAddAction(config)));
};

type ApiActionOptions = {};

export const getApiAddAction =
  (config: OpticCliConfig) =>
  async (path_to_spec: string | undefined, options: ApiActionOptions) => {
    let file: {
      path: string;
      isDir: boolean;
    };
    if (path_to_spec) {
      try {
        const isDir = (await fs.lstat(path_to_spec)).isDirectory();
        file = {
          path: path.resolve(path_to_spec),
          isDir,
        };
      } catch (e) {
        logger.error(chalk.red(`${path} is not a file or directory`));

        process.exitCode = 1;
        return;
      }
    } else {
      file = {
        path: path.resolve(config.root),
        isDir: true,
      };
    }

    logger.info(
      chalk.bold.gray(`Looking for OpenAPI specs in directory ${file.path}`)
    );

    const files = !file.isDir
      ? [path.resolve(file.path)]
      : await FsCandidates.getFileCandidates({
          startsWith: file.path,
        });

    const candidates: Map<string, string[]> = new Map(
      files.map((f) => [f, []])
    );
    let hasUntrackedApis = false;

    for await (const [file_path] of candidates) {
      const relativePath = path.relative(process.cwd(), file_path);
      let spec: OpenAPIV3.Document;
      try {
<<<<<<< HEAD
        spec = await loadRaw(file_path);
        // Checks that the document looks like an openapi document (i.e. has paths, etc )
        validateOpenApiV3Document(spec, undefined, { strictOpenAPI: false });
=======
        // TODO just fs read json or yml instead here - no need to load sourcemap
        parseResult = await loadSpec(file_path, config, {
          strict: false,
          denormalize: true,
        });
>>>>>>> 69b7c253
      } catch (e) {
        continue;
      }
      if (spec[OPTIC_EMPTY_SPEC_KEY]) {
        continue;
      }

      const existingOpticUrl: string | undefined = spec[OPTIC_URL_KEY];

      if (!existingOpticUrl) {
        hasUntrackedApis = true;
      }

      logger.info(
        `${relativePath} ${!existingOpticUrl ? chalk.red(` (untracked)`) : ''}`
      );
    }

    if (hasUntrackedApis) {
      logger.info('');
      logger.info(chalk.blue.bold('Run optic api add to add untracked apis'));
    }

    await flushEvents();
  };<|MERGE_RESOLUTION|>--- conflicted
+++ resolved
@@ -2,15 +2,7 @@
 import path from 'path';
 import fs from 'node:fs/promises';
 import { OpticCliConfig } from '../../config';
-<<<<<<< HEAD
-import {
-  getFileFromFsOrGit,
-  loadRaw,
-  ParseResult,
-} from '../../utils/spec-loaders';
-=======
-import { loadSpec, ParseResult } from '../../utils/spec-loaders';
->>>>>>> 69b7c253
+import { loadRaw } from '../../utils/spec-loaders';
 import { logger } from '../../logger';
 import { OPTIC_EMPTY_SPEC_KEY, OPTIC_URL_KEY } from '../../constants';
 import chalk from 'chalk';
@@ -83,17 +75,9 @@
       const relativePath = path.relative(process.cwd(), file_path);
       let spec: OpenAPIV3.Document;
       try {
-<<<<<<< HEAD
         spec = await loadRaw(file_path);
         // Checks that the document looks like an openapi document (i.e. has paths, etc )
         validateOpenApiV3Document(spec, undefined, { strictOpenAPI: false });
-=======
-        // TODO just fs read json or yml instead here - no need to load sourcemap
-        parseResult = await loadSpec(file_path, config, {
-          strict: false,
-          denormalize: true,
-        });
->>>>>>> 69b7c253
       } catch (e) {
         continue;
       }
