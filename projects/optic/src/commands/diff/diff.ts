--- conflicted
+++ resolved
@@ -12,11 +12,6 @@
   parseSpecVersion,
   specFromInputToResults,
 } from '@useoptic/optic-ci/build/cli/commands/utils';
-<<<<<<< HEAD
-import { OpticCliConfig } from '../../config';
-
-export const registerDiff = (cli: Command, cliConfig: OpticCliConfig) => {
-=======
 import { BreakingChangesRuleset } from '@useoptic/standard-rulesets';
 import { RuleRunner } from '@useoptic/rulesets-base';
 import { OpticCliConfig } from '../../config';
@@ -24,7 +19,6 @@
 type SpecResults = Awaited<ReturnType<typeof generateSpecResults>>;
 
 export const registerDiff = (cli: Command, config: OpticCliConfig) => {
->>>>>>> 2e83df34
   cli
     .command('diff')
     // .description()
