--- conflicted
+++ resolved
@@ -6,12 +6,9 @@
   terminalChangelog,
   UserError,
   jsonChangelog,
-<<<<<<< HEAD
   generateSpecResults,
-=======
   ResultWithSourcemap,
   IChange,
->>>>>>> ff8bc36c
 } from '@useoptic/openapi-utilities';
 import { wrapActionHandlerWithSentry } from '@useoptic/openapi-utilities/build/utilities/sentry';
 import {
@@ -27,15 +24,11 @@
 } from '@useoptic/openapi-utilities/build/utilities/segment';
 import { getAnonId } from '../../utils/anonymous-id';
 import { compute } from './compute';
-<<<<<<< HEAD
 import { compressData, compressDataV2 } from './compressResults';
 import { generateRuleRunner } from './generate-rule-runner';
 import { OPTIC_STANDARD_KEY } from '../../constants';
-=======
-import { compressData } from './compressResults';
 import { uploadDiff } from './upload-diff';
 import { getRunUrl } from '../../utils/cloud-urls';
->>>>>>> ff8bc36c
 
 const description = `run a diff between two API specs`;
 
@@ -126,20 +119,11 @@
   [baseFile, headFile]: [ParseResult, ParseResult],
   config: OpticCliConfig,
   options: DiffActionOptions
-<<<<<<< HEAD
-): Promise<{ checks: { passed: number; failed: number; total: number } }> => {
-  const { specResults, checks, changelogData } = await compute(
-=======
 ): Promise<{
   checks: { passed: number; failed: number; total: number };
-  specResults: {
-    changes: IChange[];
-    results: ResultWithSourcemap[];
-    version: string;
-  };
+  specResults: Awaited<ReturnType<typeof compute>>['specResults'];
 }> => {
-  const { specResults, checks } = await compute(
->>>>>>> ff8bc36c
+  const { specResults, checks, changelogData } = await compute(
     [baseFile, headFile],
     config,
     options
