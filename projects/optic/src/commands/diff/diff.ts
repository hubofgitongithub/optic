--- conflicted
+++ resolved
@@ -136,26 +136,16 @@
   options: DiffActionOptions
 ): Promise<[ParseResult, ParseResult]> => {
   try {
-<<<<<<< HEAD
-    const { baseFile, headFile } = await parseFilesFromRef(
-      file1,
-      base,
-      root,
-      config,
-      {
-        denormalize: true,
-        headStrict: options.validation === 'strict',
-        includeUncommittedChanges: options.includeUncommittedChanges,
-      }
-    );
-    return [baseFile, headFile];
-=======
     if (/^cloud:/.test(base)) {
       const { baseFile, headFile } = await parseFilesFromCloud(
         file1,
         base.replace(/^cloud:/, ''),
         config,
-        { denormalize: true, headStrict: headStrict }
+        {
+          denormalize: true,
+          headStrict: options.validation === 'strict',
+          includeUncommittedChanges: options.includeUncommittedChanges,
+        }
       );
       return [baseFile, headFile];
     } else {
@@ -164,11 +154,14 @@
         base,
         root,
         config,
-        { denormalize: true, headStrict: headStrict }
+        {
+          denormalize: true,
+          headStrict: options.validation === 'strict',
+          includeUncommittedChanges: options.includeUncommittedChanges,
+        }
       );
       return [baseFile, headFile];
     }
->>>>>>> fa4b8e1e
   } catch (e) {
     console.error(e instanceof Error ? e.message : e);
     throw new UserError();
