import { Command } from 'commander';
import open from 'open';

import {
  generateComparisonLogsV2,
  terminalChangelog,
  UserError,
  jsonChangelog,
<<<<<<< HEAD
  ResultWithSourcemap,
  IChange,
=======
  generateSpecResults,
>>>>>>> 17d7ec54
} from '@useoptic/openapi-utilities';
import { wrapActionHandlerWithSentry } from '@useoptic/openapi-utilities/build/utilities/sentry';
import {
  parseFilesFromRef,
  ParseResult,
  getFileFromFsOrGit,
} from '../../utils/spec-loaders';
import { OpticCliConfig, VCS } from '../../config';
import chalk from 'chalk';
import {
  flushEvents,
  trackEvent,
} from '@useoptic/openapi-utilities/build/utilities/segment';
import { getAnonId } from '../../utils/anonymous-id';
import { compute } from './compute';
<<<<<<< HEAD
import { compressData } from './compressResults';
import { OPTIC_URL_KEY } from '../../constants';
import { getApiFromOpticUrl } from '../../utils/cloud-urls';
import { EMPTY_SPEC_ID, uploadRun, uploadSpec } from '../../utils/cloud-specs';
import * as Git from '../../utils/git-utils';
=======
import { compressData, compressDataV2 } from './compressResults';
import { generateRuleRunner } from './generate-rule-runner';
import { OPTIC_STANDARD_KEY } from '../../constants';
>>>>>>> 17d7ec54

const description = `run a diff between two API specs`;

const usage = () => `
  optic diff <file_path> --base <base>
  optic diff <file_path> <file_to_compare_against>
  optic diff <file_path> <file_to_compare_against> --check`;

const helpText = `
Example usage:
  Diff \`specs/openapi-spec.yml\` against master
  $ optic diff openapi-spec.yml --base master

  Diff \`openapi-spec-v0.yml\` against \`openapi-spec-v1.yml\`
  $ optic diff openapi-spec-v0.yml openapi-spec-v1.yml

  Run a diff and check the changes against the detected standard (looks at --standard, then 'x-optic-standard' in the spec, then the optic.dev.yml file)):
  $ optic diff openapi-spec-v0.yml openapi-spec-v1.yml --check

  Specify a different standard config to run against
  $ optic diff openapi-spec-v0.yml openapi-spec-v1.yml --check --standard ./other_config.yml
  `;

export const registerDiff = (cli: Command, config: OpticCliConfig) => {
  cli
    .command('diff')
    .configureHelp({
      commandUsage: usage,
    })
    .addHelpText('after', helpText)
    .description(description)
    .argument('[file_path]', 'path to file to compare')
    .argument('[file_to_compare_against]', 'path to file to compare with')
    .option(
      '--base <base>',
      'the base ref to compare against. Defaults to HEAD',
      'HEAD'
    )
    .option(
      '--ruleset <ruleset>',
      'run comparison with a locally defined ruleset, if not set, looks for the ruleset on the [x-optic-ruleset] key on the spec, and then the optic.dev.yml file.'
    )
    .option('--check', 'enable checks', false)
    .option('--web', 'view the diff in the optic changelog web view', false)
    .option('--json', 'output as json', false)
    .action(wrapActionHandlerWithSentry(getDiffAction(config)));
};

const getBaseAndHeadFromFiles = async (
  file1: string,
  file2: string,
  config: OpticCliConfig
): Promise<[ParseResult, ParseResult]> => {
  try {
    // TODO update function to try download from spec-id cloud
    return Promise.all([
      getFileFromFsOrGit(file1, config, false),
      getFileFromFsOrGit(file2, config, true),
    ]);
  } catch (e) {
    console.error(e);
    throw new UserError();
  }
};

const getBaseAndHeadFromFileAndBase = async (
  file1: string,
  base: string,
  root: string,
  config: OpticCliConfig
): Promise<[ParseResult, ParseResult]> => {
  try {
    const { baseFile, headFile } = await parseFilesFromRef(
      file1,
      base,
      root,
      config
    );
    return [baseFile, headFile];
  } catch (e) {
    console.error(e);
    throw new UserError();
  }
};

const runDiff = async (
  [file1, file2]: [string | undefined, string | undefined],
  [baseFile, headFile]: [ParseResult, ParseResult],
  config: OpticCliConfig,
  options: DiffActionOptions
<<<<<<< HEAD
): Promise<{
  checks: { passed: number; failed: number; total: number };
  specResults: {
    changes: IChange[];
    results: ResultWithSourcemap[];
    version: string;
  };
}> => {
  const { specResults, checks } = await compute(
=======
): Promise<{ checks: { passed: number; failed: number; total: number } }> => {
  const { specResults, checks, changelogData } = await compute(
>>>>>>> 17d7ec54
    [baseFile, headFile],
    config,
    options
  );
  const diffResults = { checks, specResults };

  if (options.json) {
    console.log(
      JSON.stringify(
        jsonChangelog(
          { from: baseFile.jsonLike, to: headFile.jsonLike },
          changelogData
        )
      )
    );
    return diffResults;
  } else {
    if (specResults.diffs.length === 0) {
      console.log('No changes were detected');
    } else {
      console.log('');
    }
    for (const log of terminalChangelog(
      { from: baseFile.jsonLike, to: headFile.jsonLike },
      changelogData
    )) {
      console.log(log);
    }
  }

  if (options.check) {
    if (specResults.results.length > 0) {
      console.log('Checks');
      console.log('');
    }

    for (const log of generateComparisonLogsV2(
      changelogData,
      {
        from: baseFile.sourcemap,
        to: headFile.sourcemap,
      },
      specResults,
      { output: 'pretty', verbose: false }
    )) {
      console.log(log);
    }

    console.log('');
    console.log(
      `Configure check rulesets in optic cloud or your local optic.dev.yml file.`
    );
  }

  if (options.web) {
    if (
      specResults.diffs.length === 0 &&
      (!options.check || specResults.results.length === 0)
    ) {
      console.log('Empty changelog: not opening web view');
      return diffResults;
    }
    const meta = {
      createdAt: new Date(),
      command: ['optic', ...process.argv.slice(2)].join(' '),
      file1,
      file2,
      base: options.base,
    };

    let compressedData: string;
    if (process.env.NEW_WEB_VIEW === 'true') {
      compressedData = compressDataV2(baseFile, headFile, specResults, meta);
    } else {
      // TODO remove this old flow when new web view is ready
      const ruleRunner = await generateRuleRunner(
        {
          rulesetArg: options.ruleset,
          specRuleset: headFile.isEmptySpec
            ? baseFile.jsonLike[OPTIC_STANDARD_KEY]
            : headFile.jsonLike[OPTIC_STANDARD_KEY],
          config,
        },
        options.check
      );
      const specResultsLegacy = await generateSpecResults(
        ruleRunner,
        baseFile,
        headFile,
        null
      );

      compressedData = compressData(
        baseFile,
        headFile,
        specResultsLegacy,
        meta
      );
    }

    console.log('Opening up diff in web view');
    const anonymousId = await getAnonId();
    trackEvent('optic.diff.view_web', anonymousId, {
      compressedDataLength: compressedData.length,
      isInCi: process.env.CI === 'true',
    });
    await flushEvents();
    await open(`${config.client.getWebBase()}/cli/diff#${compressedData}`, {
      wait: false,
    });
  }

  return diffResults;
};

type DiffActionOptions = {
  base: string;
  check: boolean;
  web: boolean;
  json: boolean;
  ruleset?: string;
};

const getDiffAction =
  (config: OpticCliConfig) =>
  async (
    file1: string | undefined,
    file2: string | undefined,
    options: DiffActionOptions
  ) => {
    const files: [string | undefined, string | undefined] = [file1, file2];
    let parsedFiles: [ParseResult, ParseResult];
    if (file1 && file2) {
      parsedFiles = await getBaseAndHeadFromFiles(file1, file2, config);
    } else if (file1) {
      if (config.vcs?.type !== VCS.Git) {
        const commandVariant = `optic diff <file> --base <ref>`;
        console.error(
          `Error: ${commandVariant} must be called from a git repository.`
        );
        process.exitCode = 1;
        return;
      }
      parsedFiles = await getBaseAndHeadFromFileAndBase(
        file1,
        options.base,
        config.root,
        config
      );
    } else {
      console.error(
        'Command removed: optic diff (no args) has been removed, please use optic diff <file_path> --base <base> instead'
      );
      process.exitCode = 1;
      return;
    }

    const diffResult = await runDiff(files, parsedFiles, config, options);
    if (config.isAuthenticated) {
      const [baseParseResult, headParseResult] = parsedFiles;
      const opticUrl: string | null =
        headParseResult.jsonLike[OPTIC_URL_KEY] ??
        baseParseResult.jsonLike[OPTIC_URL_KEY] ??
        null;
      const apiId: string | null = opticUrl && getApiFromOpticUrl(opticUrl);
      // We upload a spec if it is unchanged in git and there is an API id on the spec
      let baseSpecId: string | null = null;
      let headSpecId: string | null = null;
      if (baseParseResult.context && apiId) {
        const tags =
          baseParseResult.context.vcs === VCS.Git
            ? [`git:${baseParseResult.context.sha}`]
            : [];
        baseSpecId = await uploadSpec(apiId, {
          spec: baseParseResult,
          client: config.client,
          tags,
        });
      } else if (baseParseResult.isEmptySpec) {
        baseSpecId = EMPTY_SPEC_ID;
      }
      if (headParseResult.context && apiId) {
        let tags: string[] = [];
        if (headParseResult.context.vcs === VCS.Git) {
          const currentBranch = await Git.getCurrentBranchName();
          tags = [`git:${headParseResult.context.sha}`, `git:${currentBranch}`];
        }
        headSpecId = await uploadSpec(apiId, {
          spec: headParseResult,
          client: config.client,
          tags,
        });
      } else if (headParseResult.isEmptySpec) {
        headSpecId = EMPTY_SPEC_ID;
      }

      if (baseSpecId && headSpecId && apiId) {
        await uploadRun(apiId, {
          fromSpecId: baseSpecId,
          toSpecId: headSpecId,
          client: config.client,
          specResults: diffResult.specResults,
        });

        console.log(`Uploaded results of diff to TODO TODO`);
      }
    }

    if (!options.web && !options.json) {
      console.log(
        chalk.blue(
          `Rerun this command with the --web flag to view the detailed changes in your browser`
        )
      );
    }

    if (diffResult.checks.failed > 0 && options.check) process.exitCode = 1;
  };<|MERGE_RESOLUTION|>--- conflicted
+++ resolved
@@ -6,12 +6,7 @@
   terminalChangelog,
   UserError,
   jsonChangelog,
-<<<<<<< HEAD
-  ResultWithSourcemap,
-  IChange,
-=======
   generateSpecResults,
->>>>>>> 17d7ec54
 } from '@useoptic/openapi-utilities';
 import { wrapActionHandlerWithSentry } from '@useoptic/openapi-utilities/build/utilities/sentry';
 import {
@@ -27,17 +22,13 @@
 } from '@useoptic/openapi-utilities/build/utilities/segment';
 import { getAnonId } from '../../utils/anonymous-id';
 import { compute } from './compute';
-<<<<<<< HEAD
-import { compressData } from './compressResults';
 import { OPTIC_URL_KEY } from '../../constants';
 import { getApiFromOpticUrl } from '../../utils/cloud-urls';
 import { EMPTY_SPEC_ID, uploadRun, uploadSpec } from '../../utils/cloud-specs';
 import * as Git from '../../utils/git-utils';
-=======
 import { compressData, compressDataV2 } from './compressResults';
 import { generateRuleRunner } from './generate-rule-runner';
 import { OPTIC_STANDARD_KEY } from '../../constants';
->>>>>>> 17d7ec54
 
 const description = `run a diff between two API specs`;
 
@@ -128,20 +119,8 @@
   [baseFile, headFile]: [ParseResult, ParseResult],
   config: OpticCliConfig,
   options: DiffActionOptions
-<<<<<<< HEAD
-): Promise<{
-  checks: { passed: number; failed: number; total: number };
-  specResults: {
-    changes: IChange[];
-    results: ResultWithSourcemap[];
-    version: string;
-  };
-}> => {
-  const { specResults, checks } = await compute(
-=======
 ): Promise<{ checks: { passed: number; failed: number; total: number } }> => {
   const { specResults, checks, changelogData } = await compute(
->>>>>>> 17d7ec54
     [baseFile, headFile],
     config,
     options
