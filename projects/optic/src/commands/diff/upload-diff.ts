--- conflicted
+++ resolved
@@ -51,25 +51,19 @@
     tags.push(...tagsFromOptions);
     if (specs.to.context.vcs === VCS.Git) {
       tags.push(`git:${specs.to.context.sha}`);
-<<<<<<< HEAD
-      const currentBranch = await Git.getCurrentBranchName();
-      if (currentBranch !== 'HEAD') {
-        tags.push(sanitizeGitTag(`gitbranch:${currentBranch}`));
-      } else {
-        logger.warn(
-          `Warning: current branch was detected as 'HEAD'. This usually means the git is running against a detached HEAD and Optic will not be able to add gitbranch tags.`
-        );
-        logger.warn(
-          'You can fix this by running `git checkout -B <current_branch_name> <current_ref> before this command'
-        );
-=======
       // If no gitbranch is set, try to add own git branch
       if (!tagsFromOptions.some((tag) => /^gitbranch\:/.test(tag))) {
         const currentBranch = await Git.getCurrentBranchName();
         if (currentBranch !== 'HEAD') {
           tags.push(sanitizeGitTag(`gitbranch:${currentBranch}`));
+        } else {
+          logger.warn(
+            `Warning: current branch was detected as 'HEAD'. This usually means the git is running against a detached HEAD and Optic will not be able to add gitbranch tags.`
+          );
+          logger.warn(
+            'You can fix this by manually adding the `gitbranch:` by adding `--tag gitbranch:current-branch`'
+          );
         }
->>>>>>> c09474e0
       }
     }
 
