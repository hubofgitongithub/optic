import { program as cli } from 'commander';
import updateNotifier from 'update-notifier';
import { initSentry } from '@useoptic/openapi-utilities/build/utilities/sentry';
import {
  flushEvents,
  initSegment,
  trackEvent,
} from '@useoptic/openapi-utilities/build/utilities/segment';

import { registerDiff } from './commands/diff/diff';
import { registerRulesetUpload } from './commands/ruleset/upload';

import { initializeConfig } from './config';
import { getAnonId } from './utils/anonymous-id';
import { registerRulesetInit } from './commands/ruleset/init';
import { registerApiAdd } from './commands/api/add';
import { captureCommand } from '@useoptic/openapi-cli/build/commands/capture';
import { newCommand } from '@useoptic/openapi-cli/build/commands/new';
import { captureCertCommand } from '@useoptic/openapi-cli/build/commands/capture-cert';
import { clearCommand } from '@useoptic/openapi-cli/build/commands/clear';
import { verifyCommand } from '@useoptic/openapi-cli/build/commands/verify';
import { registerDiffAll } from './commands/diff/diff-all';
import { registerSpecPush } from './commands/spec/push';
import { registerLogin } from './commands/login/login';
<<<<<<< HEAD
import { registerCiComment } from './commands/ci/comment/comment';
=======
import { logger } from './logger';
import chalk from 'chalk';
>>>>>>> 29170f65

const packageJson = require('../package.json');

export const initCli = async () => {
  initSentry(process.env.SENTRY_URL, packageJson.version);
  initSegment(process.env.SEGMENT_KEY);
  cli.hook('preAction', async (command) => {
    const subcommands = ['ruleset', 'oas', 'api', 'spec', 'ci'];
    try {
      let commandName: string;
      let args: string[];
      if (subcommands.includes(command.args[0])) {
        commandName = command.args.slice(0, 2).join('.');
        args = command.args.slice(2);
      } else {
        [commandName, ...args] = command.args;
      }
      const anonymousId = await getAnonId();
      trackEvent(`optic.${commandName}`, anonymousId, {
        args,
        isInCi: process.env.CI === 'true',
      });
      await flushEvents();
      // we can ignore non-critical tracking errors
    } catch (e) {}
  });

  const notifier = updateNotifier({
    pkg: {
      name: packageJson.name,
      version: packageJson.version,
    },
  });

  cli.hook('postAction', async () => {
    if (notifier.update) {
      logger.info(
        `
${chalk.green(chalk.bold(`New Optic version available:`))} ${
          notifier.update.latest
        } (current ${notifier.update.current})

Run ${chalk.yellow('npm i -g @useoptic/optic')} to upgrade Optic`
      );
    }
  });

  const cliConfig = await initializeConfig();

  cli.version(packageJson.version);
  cli.addHelpCommand(false);

  registerDiff(cli, cliConfig);
  registerDiffAll(cli, cliConfig);
  registerLogin(cli, cliConfig);

  const rulesetSubcommands = cli
    .command('ruleset')
    .description(
      'Commands to build your own optic rulesets. See `optic ruleset --help`'
    )
    .addHelpCommand(false);
  registerRulesetUpload(rulesetSubcommands, cliConfig);
  registerRulesetInit(rulesetSubcommands, cliConfig);

  const apiSubcommands = cli.command('api').addHelpCommand(false);
  registerApiAdd(apiSubcommands, cliConfig);

  const specSubcommands = cli.command('spec').addHelpCommand(false);
  registerSpecPush(specSubcommands, cliConfig);

  const ciSubcommands = cli.command('ci').addHelpCommand(false);
  registerCiComment(ciSubcommands, cliConfig);

  const oas = cli.command('oas');
  oas.description(
    'generate OpenAPI operations and patches based on API traffic. See `optic oas --help`'
  );
  // commands for tracking changes with openapi
  oas.addCommand(await captureCommand());
  oas.addCommand(await newCommand());
  oas.addCommand(await captureCertCommand());
  oas.addCommand(await clearCommand());
  oas.addCommand(await verifyCommand());

  return cli;
};<|MERGE_RESOLUTION|>--- conflicted
+++ resolved
@@ -22,12 +22,9 @@
 import { registerDiffAll } from './commands/diff/diff-all';
 import { registerSpecPush } from './commands/spec/push';
 import { registerLogin } from './commands/login/login';
-<<<<<<< HEAD
 import { registerCiComment } from './commands/ci/comment/comment';
-=======
 import { logger } from './logger';
 import chalk from 'chalk';
->>>>>>> 29170f65
 
 const packageJson = require('../package.json');
 
