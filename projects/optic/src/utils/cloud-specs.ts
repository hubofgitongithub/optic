--- conflicted
+++ resolved
@@ -54,14 +54,9 @@
       version: string;
     };
   }
-<<<<<<< HEAD
-): Promise<{ id: string }> {
-  const checksum = computeChecksum(opts.specResults);
-=======
 ) {
   const stableResultsString = stableStringify(opts.specResults);
   const checksum = computeChecksum(stableResultsString);
->>>>>>> 8f4139ad
   const result = await opts.client.prepareRunUpload({
     api_id: apiId,
     checksum,
