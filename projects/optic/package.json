{
  "name": "@useoptic/optic",
  "license": "MIT",
  "packageManager": "yarn@3.4.1",
<<<<<<< HEAD
  "version": "0.40.3-0",
=======
  "version": "0.40.3",
>>>>>>> 1d8198f6
  "main": "build/index.js",
  "types": "build/index.d.ts",
  "files": [
    "/build",
    "/src",
    "/ci"
  ],
  "bin": "build/index.js",
  "scripts": {
    "dev:test": "ENVIRONMENT=test jest --colors",
    "build": "yarn tsc --build --verbose && yarn babel ./src --out-dir ./build --extensions \".ts\",\".tsx\"",
    "ws:build": "yarn build",
    "ws:clean": "rm -rf build",
    "ws:test": "yarn dev:test",
    "local:run": "yarn ts-node src/index.ts"
  },
  "devDependencies": {
    "@babel/cli": "^7.17.0",
    "@babel/core": "^7.17.0",
    "@babel/plugin-transform-runtime": "^7.17.0",
    "@babel/preset-env": "^7.17.0",
    "@babel/preset-react": "^7.17.0",
    "@babel/preset-typescript": "^7.17.0",
    "@types/babel__core": "^7",
    "@types/babel__preset-env": "^7",
    "@types/fs-extra": "^11.0.0",
    "@types/git-url-parse": "^9.0.1",
    "@types/is-url": "^1.2.30",
    "@types/js-yaml": "^4.0.5",
    "@types/json-stable-stringify": "^1.0.33",
    "@types/lodash.sortby": "^4.7.7",
    "@types/log": "^6.3.0",
    "@types/node": "^18.0.0",
    "@types/picomatch": "^2.3.0",
    "@types/prompts": "^2",
    "@types/semver": "^7.3.10",
    "@types/slice-ansi": "^4",
    "@types/stream-chain": "^2",
    "@types/stream-json": "^1",
    "@types/tar": "^6",
    "@types/update-notifier": "^5",
    "@types/url-join": "^4.0.1",
    "babel-jest": "^29.3.1",
    "babel-plugin-transform-inline-environment-variables": "^0.4.3",
    "jest": "^29.3.1",
    "prettier": "^2.4.1",
    "ts-jest": "^29.0.3",
    "ts-node": "^10.8.0",
    "typescript": "^4.7.2"
  },
  "dependencies": {
    "@babel/runtime": "^7.20.6",
    "@httptoolkit/httpolyglot": "^2.0.1",
    "@jsdevtools/ono": "^7.1.3",
    "@octokit/rest": "^19.0.0",
    "@sentry/node": "^7.10.0",
    "@stoplight/spectral-core": "^1.8.1",
    "@useoptic/openapi-io": "workspace:*",
    "@useoptic/openapi-utilities": "workspace:*",
    "@useoptic/rulesets-base": "workspace:*",
    "@useoptic/standard-rulesets": "workspace:*",
    "ajv": "^8.6.0",
    "ajv-formats": "~2.1.0",
    "async-exit-hook": "^2.0.1",
    "axax": "^0.2.2",
    "bottleneck": "^2.19.5",
    "chalk": "^4.1.2",
    "commander": "^10.0.0",
    "conf": "^10.2.0",
    "dotenv": "^16.0.3",
    "fast-deep-equal": "^3.1.3",
    "fs-extra": "^11.1.0",
    "git-url-parse": "^13.1.0",
    "har-schema": "^2.0.0",
    "is-elevated": "^3.0.0",
    "is-url": "^1.2.4",
    "js-yaml": "^4.1.0",
    "json-schema-traverse": "^1.0.0",
    "json-stable-stringify": "^1.0.1",
    "lodash.sortby": "^4.7.0",
    "log": "^6.3.1",
    "log-node": "^8.0.3",
    "loglevel": "^1.8.0",
    "minimatch": "7.4.2",
    "mockttp": "^3.3.1",
    "node-fetch": "^2.6.7",
    "node-forge": "^1.2.1",
    "node-machine-id": "^1.1.12",
    "open": "^8.4.0",
    "ora": "5.4.1",
    "picomatch": "^2.3.1",
    "pluralize": "8.0.0",
    "portfinder": "^1.0.28",
    "prompts": "^2.4.2",
    "semver": "^7.3.7",
    "slice-ansi": "^4.0.0",
    "stream-chain": "^2.2.5",
    "stream-json": "^1.7.4",
    "strip-ansi": "^6.0.1",
    "tar": "^6.1.11",
    "ts-invariant": "^0.9.4",
    "ts-results": "^3.3.0",
    "update-notifier": "^5.1.0",
    "url-join": "^4.0.1",
    "whatwg-mimetype": "^3.0.0"
  },
  "stableVersion": "0.40.2"
}<|MERGE_RESOLUTION|>--- conflicted
+++ resolved
@@ -2,11 +2,7 @@
   "name": "@useoptic/optic",
   "license": "MIT",
   "packageManager": "yarn@3.4.1",
-<<<<<<< HEAD
-  "version": "0.40.3-0",
-=======
   "version": "0.40.3",
->>>>>>> 1d8198f6
   "main": "build/index.js",
   "types": "build/index.d.ts",
   "files": [
@@ -112,6 +108,5 @@
     "update-notifier": "^5.1.0",
     "url-join": "^4.0.1",
     "whatwg-mimetype": "^3.0.0"
-  },
-  "stableVersion": "0.40.2"
+  }
 }