{
  "name": "@useoptic/fastify-capture",
  "license": "MIT",
  "packageManager": "yarn@3.6.4",
<<<<<<< HEAD
  "version": "0.50.8-0",
=======
  "version": "0.50.11",
>>>>>>> 827a67e2
  "main": "build/index.js",
  "types": "build/index.d.ts",
  "files": [
    "/build",
    "/src"
  ],
  "scripts": {
    "build": "yarn tsc --build --verbose && yarn babel ./src --out-dir ./build --extensions \".ts\",\".tsx\"",
    "clean": "rm -rf build",
    "test": "ENVIRONMENT=test jest --colors --passWithNoTests",
    "local:run": "yarn ts-node src/index.ts"
  },
  "dependencies": {
    "@babel/runtime": "^7.20.6",
    "cookie": "^0.5.0",
    "set-cookie-parser": "^2.6.0"
  },
  "devDependencies": {
    "@babel/cli": "^7.21.5",
    "@babel/core": "^7.22.1",
    "@babel/plugin-transform-runtime": "^7.22.4",
    "@babel/preset-env": "^7.22.4",
    "@types/babel__core": "^7",
    "@types/babel__plugin-transform-runtime": "^7",
    "@types/babel__preset-env": "^7",
    "@types/cookie": "^0",
    "@types/har-format": "^1.2.10",
    "@types/node": "^20.2.5",
    "@types/set-cookie-parser": "^2",
    "babel-jest": "^29.5.0",
    "fastify": "^4.17.0",
    "jest": "^29.5.0",
    "ts-jest": "^29.1.0",
    "typescript": "^5.0.4"
  },
  "stableVersion": "0.50.7"
}<|MERGE_RESOLUTION|>--- conflicted
+++ resolved
@@ -2,11 +2,7 @@
   "name": "@useoptic/fastify-capture",
   "license": "MIT",
   "packageManager": "yarn@3.6.4",
-<<<<<<< HEAD
-  "version": "0.50.8-0",
-=======
   "version": "0.50.11",
->>>>>>> 827a67e2
   "main": "build/index.js",
   "types": "build/index.d.ts",
   "files": [
@@ -41,6 +37,5 @@
     "jest": "^29.5.0",
     "ts-jest": "^29.1.0",
     "typescript": "^5.0.4"
-  },
-  "stableVersion": "0.50.7"
+  }
 }