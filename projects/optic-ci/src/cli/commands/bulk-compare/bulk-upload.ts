<<<<<<< HEAD
import { CompareFileJson } from '@useoptic/openapi-utilities';
import {
  LegacyUploadSlot,
  OpticBackendClient,
  UploadSlot,
} from '../../clients/optic-client';
import { loadAndValidateSpecFiles, uploadRun } from '../utils/shared-upload';
=======
>>>>>>> 8662f058
import {
  CompareFileJson,
  BulkCompareJson,
  BulkUploadJson,
  NormalizedCiContext,
} from '@useoptic/openapi-utilities';
import { OpticBackendClient, UploadSlot } from '../../clients/optic-client';
import { loadAndValidateSpecFiles, uploadRun } from '../utils/shared-upload';
import {} from '../../types';
import { inGit } from '@useoptic/openapi-io';
import { getRelativeRepoPath } from '../utils/path';

export const bulkUploadCiRun = async (
  opticClient: OpticBackendClient,
  bulkCompareOutput: BulkCompareJson,
  normalizedCiContext: NormalizedCiContext
): Promise<BulkUploadJson | null> => {
  const { comparisons } = bulkCompareOutput;

  const filteredComparisons = comparisons.filter(
    (comparison) => comparison.changes.length > 0
  );
  if (filteredComparisons.length === 0) {
    return null;
  }

  const uploadedComparisons: BulkUploadJson['comparisons'] = [];
  const gitRootPath = await inGit(process.cwd());

  // TODO make this run in parallel w/ bottleneck
  for (const comparison of filteredComparisons) {
    const { fromFileS3Buffer, toFileS3Buffer } = await loadAndValidateSpecFiles(
      comparison.inputs.from,
      comparison.inputs.to
    );
    const checkResults: CompareFileJson = {
      changes: comparison.changes,
      results: comparison.results,
      projectRootDir: comparison.projectRootDir,
      version: comparison.version,
    };
    const fileMap: Record<LegacyUploadSlot, Buffer> = {
      [LegacyUploadSlot.CheckResults]: Buffer.from(
        JSON.stringify(checkResults)
      ),
      [LegacyUploadSlot.FromFile]: fromFileS3Buffer,
      [LegacyUploadSlot.ToFile]: toFileS3Buffer,
    };
    const { web_url: opticWebUrl } = await uploadRun(
      opticClient,
      fileMap,
      {
        from: comparison.inputs.from
          ? getRelativeRepoPath(comparison.inputs.from, gitRootPath)
          : comparison.inputs.from,
        to: comparison.inputs.to
          ? getRelativeRepoPath(comparison.inputs.to, gitRootPath)
          : comparison.inputs.to,
      },
      normalizedCiContext
    );
    uploadedComparisons.push({
      ...comparison,
      opticWebUrl,
    });
  }

  return {
    comparisons: uploadedComparisons,
    ciContext: normalizedCiContext,
  };
};<|MERGE_RESOLUTION|>--- conflicted
+++ resolved
@@ -1,20 +1,13 @@
-<<<<<<< HEAD
-import { CompareFileJson } from '@useoptic/openapi-utilities';
 import {
   LegacyUploadSlot,
   OpticBackendClient,
-  UploadSlot,
 } from '../../clients/optic-client';
-import { loadAndValidateSpecFiles, uploadRun } from '../utils/shared-upload';
-=======
->>>>>>> 8662f058
 import {
   CompareFileJson,
   BulkCompareJson,
   BulkUploadJson,
   NormalizedCiContext,
 } from '@useoptic/openapi-utilities';
-import { OpticBackendClient, UploadSlot } from '../../clients/optic-client';
 import { loadAndValidateSpecFiles, uploadRun } from '../utils/shared-upload';
 import {} from '../../types';
 import { inGit } from '@useoptic/openapi-io';
