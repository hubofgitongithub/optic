--- conflicted
+++ resolved
@@ -1,4 +1,3 @@
-<<<<<<< HEAD
 import React, { useEffect, useRef, useState } from "react";
 import {
   OpenAPITraverser,
@@ -8,13 +7,9 @@
 import * as yaml from "js-yaml";
 import { IChange } from "@useoptic/openapi-utilities/build/openapi3/sdk/types";
 import openapiDiff from "openapi-diff";
-=======
 import React, { useEffect, useRef, useState } from 'react';
-import { OpenAPITraverser, factsToChangelog, OpenAPIV3, OpenApiFact } from '@useoptic/openapi-utilities'
+import { OpenAPITraverser, factsToChangelog, OpenApiFact, IChange } from '@useoptic/openapi-utilities'
 import * as yaml from 'js-yaml';
-import { IChange } from '@useoptic/openapi-utilities/build/openapi3/sdk/types';
-import openapiDiff from 'openapi-diff';
->>>>>>> 2615060c
 
 const staticServerBaseUrl = `http://localhost:5000`;
 
