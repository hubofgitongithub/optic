{
  "name": "@useoptic/example-snyk-api-checks",
  "packageManager": "yarn@3.0.2",
<<<<<<< HEAD
  "version": "0.15.6",
=======
  "version": "0.15.5",
>>>>>>> 7bf3abc5
  "main": "build/index.js",
  "types": "build/index.d.ts",
  "files": [
    "/build"
  ],
  "scripts": {
    "dev:test": "jest --colors",
    "build": "yarn tsc --build --verbose",
    "ws:build": "yarn build",
    "ws:clean": "rm -rf build",
    "ws:test": "yarn dev:test",
    "compare": "yarn ts-node src/index.ts compare"
  },
  "devDependencies": {
    "@babel/plugin-transform-runtime": "^7.16.0",
    "@babel/preset-env": "^7.16.0",
    "@babel/preset-typescript": "^7.16.0",
    "@types/fs-extra": "^9.0.13",
    "@types/jest": "^26.0.24",
    "@types/json-stable-stringify": "^1.0.33",
    "@types/nice-try": "^2.1.0",
    "babel-jest": "26.6.0",
    "chai": "^4.3.4",
    "jest": "^26.6.0",
    "json-stable-stringify": "^1.0.1",
    "prettier": "^2.4.1",
    "ts-node": "^10.4.0",
    "typescript": "^4.4.4"
  },
  "dependencies": {
    "@stoplight/spectral-rulesets": "^1.3.0",
    "@useoptic/api-checks": "workspace:*",
    "@useoptic/openapi-io": "workspace:*",
    "@useoptic/openapi-utilities": "workspace:*",
    "ajv": "^8.8.2",
    "change-case": "^4.1.2",
    "fs-extra": "^10.0.0",
    "nice-try": "^3.0.0"
  },
  "jest": {
    "testPathIgnorePatterns": [
      "build"
    ],
    "moduleNameMapper": {
      "^nimma/fallbacks$": "<rootDir>../../../../node_modules/nimma/dist/cjs/fallbacks/index.js",
      "^nimma/legacy$": "<rootDir>../../../../node_modules/nimma/dist/legacy/cjs/index.js",
      "csv-parse/sync": "<rootDir>/../../../../node_modules/csv-parse/dist/cjs/sync.cjs"
    }
  }
}<|MERGE_RESOLUTION|>--- conflicted
+++ resolved
@@ -1,11 +1,7 @@
 {
   "name": "@useoptic/example-snyk-api-checks",
   "packageManager": "yarn@3.0.2",
-<<<<<<< HEAD
-  "version": "0.15.6",
-=======
   "version": "0.15.5",
->>>>>>> 7bf3abc5
   "main": "build/index.js",
   "types": "build/index.d.ts",
   "files": [
