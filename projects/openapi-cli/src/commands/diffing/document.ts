import { Err, Ok, Result } from 'ts-results';
import {
  DocumentedInteraction,
  DocumentedInteractions,
  HttpMethod,
  HttpMethods,
  UndocumentedOperation,
  UndocumentedOperations,
  UndocumentedOperationType,
} from '../../operations';
import { InferPathStructure } from '../../operations/infer-path-structure';
import { FlatOpenAPIV3, OpenAPIV3 } from '@useoptic/openapi-utilities';
import { CapturedInteraction, CapturedInteractions } from '../../captures';
import * as AT from '../../lib/async-tools';
import {
  SpecFile,
  SpecFileOperation,
  SpecFileOperations,
  SpecFiles,
  SpecFilesAsync,
  SpecFilesSourcemap,
  SpecPatch,
  SpecPatches,
} from '../../specs';
import { DocumentedBodies, DocumentedBody } from '../../shapes';
import { trackCompletion } from '../../segment';
import { jsonPointerHelpers } from '@useoptic/json-pointer-helpers';
import { ApiCoverageCounter } from '../../coverage/api-coverage';
<<<<<<< HEAD
import { SchemaInventory } from '../../shapes/closeness/schema-inventory';
import { patch } from 'semver';
=======
import { specToOperations } from '../../operations/queries';
>>>>>>> 8ce453ce

export async function addIfUndocumented(
  input: string,
  statusObservations: StatusObservations,
  interactions: CapturedInteractions,
  spec: OpenAPIV3.Document,
  sourcemap: SpecFilesSourcemap
): Promise<Result<RecentlyDocumented, string>> {
  const operations = specToOperations(spec);
  const operationsOption = await computeOperationsToAdd(
    input,
    statusObservations,
    operations
  );

  if (operationsOption.ok) {
    const operations = operationsOption.unwrap();
    let { results: addPatches, observations: addObservations } = addOperations(
      spec,
      operations,
      interactions
    );

    let { results: updatedSpecFiles, observations: fileObservations } =
      updateSpecFiles(addPatches, sourcemap);

    const writingSpecFiles = (async function () {
      for await (let writtenFilePath of SpecFiles.writeFiles(
        updatedSpecFiles
      )) {
        // console.log(`Updated ${writtenFilePath}`);
      }
    })();

    let observations = AT.forkable(AT.merge(addObservations, fileObservations));
    const stats = collectStats(observations.fork());
    observations.start();

    await Promise.all([writingSpecFiles]);
    return Ok(await stats);
  } else {
    return Err(operationsOption.val);
  }
}

async function computeOperationsToAdd(
  input: string,
  statusObservations: StatusObservations,
  operations: { pathPattern: string; methods: string[] }[]
): Promise<Result<ParsedOperation[], string>> {
  if (input.trim() === 'all') {
    const undocumented = await observationToUndocumented(
      statusObservations,
      operations
    );
    return Ok(undocumented.pathsToAdd);
  } else {
    return parseAddOperations(input);
  }
}

interface ParsedOperation {
  methods: Array<HttpMethod>;
  pathPattern: string;
}

export function parseAddOperations(
  input: string
): Result<ParsedOperation[], string> {
  const rawComponents = input.split(',').map((i) => i.trim());

  const components = rawComponents.filter((s) => s.length > 0);
  const pairs: ParsedOperation[] = [];

  const regex = /(get|post|put|delete|patch|options|head)( +)(\/.*)/i;

  components.forEach((comp) => {
    const groups = regex.exec(comp);
    if (groups !== null) {
      const method = groups[1];
      const pathPattern = groups[3];

      pairs.push({
        methods: [HttpMethods[method.toUpperCase()]!],
        pathPattern:
          pathPattern.length > 1 && pathPattern.endsWith('/')
            ? pathPattern.substring(0, pathPattern.length - 1)
            : pathPattern,
      });
    }
  });

  if (pairs.length === 0) {
    return Err(
      'Invalid input to --document. example: "get /todos, post /todos/{todoId}"'
    );
  }

  return Ok(pairs);
}

// observations to diffs

export async function observationToUndocumented(
  observations: StatusObservations,
  operations: { pathPattern: string; methods: string[] }[]
) {
  let pathDiffs = {
    interactionsCount: 0,
    matchedOperations: new Map<string, { path: string; method: string }>(),
    matchedInteractionCountByOperation: new Map<string, number>(),
    unmatchedMethods: new Map<string, { path: string; methods: string[] }>(),
    unmatchedPaths: new Map<string, { path: string; method: string }>(),
  };

  for await (let observation of observations) {
    if (
      observation.kind === StatusObservationKind.InteractionMatchedOperation
    ) {
      pathDiffs.interactionsCount += 1;
      let opId = operationId(observation);

      if (!pathDiffs.matchedOperations.has(opId)) {
        let { path, method } = observation;
        pathDiffs.matchedOperations.set(opId, { path, method });
        pathDiffs.matchedInteractionCountByOperation.set(opId, 1);
      } else {
        let interactionCount =
          pathDiffs.matchedInteractionCountByOperation.get(opId)! + 1;
        pathDiffs.matchedInteractionCountByOperation.set(
          opId,
          interactionCount
        );
      }
    } else if (
      observation.kind === StatusObservationKind.InteractionUnmatchedPath
    ) {
      pathDiffs.interactionsCount += 1;
      let opId = operationId(observation);

      if (!pathDiffs.unmatchedPaths.has(opId)) {
        const { path, method } = observation;
        pathDiffs.unmatchedPaths.set(opId, { path, method });
      }
    } else if (
      observation.kind === StatusObservationKind.InteractionUnmatchedMethod
    ) {
      pathDiffs.interactionsCount += 1;
      let opId = operationId(observation);

      if (!pathDiffs.unmatchedMethods.has(opId)) {
        const { path, method } = observation;
        pathDiffs.unmatchedMethods.set(opId, { path, methods: [method] });
      } else {
        let methods = pathDiffs.unmatchedMethods.get(opId)!.methods;
        methods.push(observation.method);
      }
    }
  }

  const inferredPathStructure = new InferPathStructure(operations);
  [...pathDiffs.unmatchedPaths.values()].forEach((observed) =>
    inferredPathStructure.includeObservedUrlPath(observed.method, observed.path)
  );
  [...pathDiffs.unmatchedMethods.values()].forEach((observed) => {
    observed.methods.forEach((method) => {
      inferredPathStructure.includeObservedUrlPath(method, observed.path);
    });
  });
  inferredPathStructure.replaceConstantsWithVariables();
  const pathsToAdd = inferredPathStructure.undocumentedPaths();

  return {
    pathDiffs,
    pathsToAdd,
  };

  function operationId({ path, method }: { path: string; method: string }) {
    return `${method}${path}`;
  }
}

export function matchInteractions(
  spec: OpenAPIV3.Document,
  interactions: CapturedInteractions,
  coverage: ApiCoverageCounter = new ApiCoverageCounter(spec)
): { observations: StatusObservations; coverage: ApiCoverageCounter } {
  const interactionsFork = AT.forkable(
    // TODO: figure out why this prevents `forkable` from producing an empty object as the last interaction
    AT.tap<CapturedInteraction>(() => {})(interactions)
  );

  const documentedInteractions =
    DocumentedInteractions.fromCapturedInteractions(
      interactionsFork.fork(),
      spec
    );
  const undocumentedOperations =
    UndocumentedOperations.fromCapturedInteractions(
      interactionsFork.fork(),
      spec
    );
  const capturedInteractions = interactionsFork.fork();
  interactionsFork.start();

  const matchingObservations = (async function* (): StatusObservations {
    for await (let documentedInteractionOption of documentedInteractions) {
      if (documentedInteractionOption.none) continue;

      let documentedInteraction = documentedInteractionOption.unwrap();

      coverage.operationInteraction(
        documentedInteraction.operation.pathPattern,
        documentedInteraction.operation.method,
        Boolean(documentedInteraction.interaction.request.body),
        documentedInteraction.interaction.response.statusCode
      );

      yield {
        kind: StatusObservationKind.InteractionMatchedOperation,
        capturedPath: documentedInteraction.interaction.request.path,
        path: documentedInteraction.operation.pathPattern,
        method: documentedInteraction.operation.method,
      };
    }
  })();

  const unmatchingObservations = (async function* (): StatusObservations {
    for await (let undocumentedOperation of undocumentedOperations) {
      if (
        undocumentedOperation.type === UndocumentedOperationType.MissingMethod
      ) {
        coverage.unmatched();
        yield {
          kind: StatusObservationKind.InteractionUnmatchedMethod,
          path: undocumentedOperation.pathPattern,
          method: undocumentedOperation.method,
        };
      } else if (
        undocumentedOperation.type === UndocumentedOperationType.MissingPath
      ) {
        coverage.unmatched();
        for (let method of undocumentedOperation.methods) {
          yield {
            kind: StatusObservationKind.InteractionUnmatchedPath,
            path: undocumentedOperation.pathPattern,
            method,
          };
        }
      }
    }
  })();

  const captureObservations = AT.map(function (
    interaction: CapturedInteraction
  ): StatusObservation {
    return {
      kind: StatusObservationKind.InteractionCaptured,
      path: interaction.request.path,
      method: interaction.request.method,
    };
  })(capturedInteractions);

  return {
    observations: AT.merge(
      captureObservations,
      matchingObservations,
      unmatchingObservations
    ),
    coverage,
  };
}

export enum StatusObservationKind {
  InteractionCaptured = 'interaction-captured',
  InteractionMatchedOperation = 'interaction-matched-operation',
  InteractionUnmatchedMethod = 'interaction-unmatched-method',
  InteractionUnmatchedPath = 'interaction-unmatched-path',
}

export type StatusObservation = {
  kind: StatusObservationKind;
} & (
  | {
      kind: StatusObservationKind.InteractionCaptured;
      path: string;
      method: string;
    }
  | {
      kind: StatusObservationKind.InteractionMatchedOperation;
      capturedPath: string;
      path: string;
      method: string;
    }
  | {
      kind: StatusObservationKind.InteractionUnmatchedMethod;
      path: string;
      method: string;
    }
  | {
      kind: StatusObservationKind.InteractionUnmatchedPath;
      path: string;
      method: string;
    }
);

export interface StatusObservations extends AsyncIterable<StatusObservation> {}

export function addOperations(
  spec: OpenAPIV3.Document,
  requiredOperations: ParsedOperation[],
  interactions: CapturedInteractions
): { results: SpecPatches; observations: AsyncIterable<AddObservation> } {
  const observing = new AT.Subject<AddObservation>();
  const observers = {
    // operations
    requiredOperations(operations: ParsedOperation[]) {
      observing.onNext({
        kind: AddObservationKind.RequiredOperations,
        operations,
      });
    },
    undocumentedOperation(op: UndocumentedOperation) {
      if (op.type === UndocumentedOperationType.MissingPath) {
        observing.onNext({
          kind: AddObservationKind.UnmatchedPath,
          requiredPath: op.pathPattern,
        });
      } else if (op.type === UndocumentedOperationType.MissingMethod) {
        observing.onNext({
          kind: AddObservationKind.UnmatchedMethod,
          matchedPathPattern: op.pathPattern,
          requiredMethod: op.method,
        });
      }
    },
    newOperation(op: { pathPattern: string; method: HttpMethod }) {
      observing.onNext({
        kind: AddObservationKind.NewOperation,
        pathPattern: op.pathPattern,
        method: op.method,
      });
    },

    // interactions

    capturedInteraction(interaction: CapturedInteraction) {
      observing.onNext({
        kind: AddObservationKind.InteractionCaptured,
        path: interaction.request.path,
        method: interaction.request.method,
      });
    },
    documentedInteraction(interaction: DocumentedInteraction) {
      observing.onNext({
        kind: AddObservationKind.InteractionMatchedOperation,
        capturedPath: interaction.interaction.request.path,
        pathPattern: interaction.operation.pathPattern,
        method: interaction.operation.method,
      });
    },
    documentedInteractionBody(
      interaction: DocumentedInteraction,
      body: DocumentedBody
    ) {
      observing.onNext({
        kind: AddObservationKind.InteractionBodyMatched,
        capturedPath: interaction.interaction.request.path,
        pathPattern: interaction.operation.pathPattern,
        method: interaction.operation.method,

        decodable: body.body.some,
        capturedContentType: body.bodySource!.contentType,
      });
    },
    interactionPatch(interaction: DocumentedInteraction, patch: SpecPatch) {
      observing.onNext({
        kind: AddObservationKind.InteractionPatchGenerated,
        capturedPath: interaction.interaction.request.path,
        pathPattern: interaction.operation.pathPattern,
        method: interaction.operation.method,
        description: patch.description,
      });
    },
  };

  const specPatches = (async function* (): SpecPatches {
    let patchedSpec = spec;
    let addedOperations: Array<{ pathPattern: string; method: HttpMethod }> =
      [];

    // phase one: documented all undocumented operations
    let updatingSpec: AT.Subject<OpenAPIV3.Document> = new AT.Subject();
    const undocumentedOperations = UndocumentedOperations.fromPairs(
      AT.from(
        requiredOperations.map((add) => ({ ...add, onApiBasePath: true }))
      ),
      spec,
      updatingSpec.iterator
    );
    for await (let undocumentedOperation of undocumentedOperations) {
      observers.undocumentedOperation(undocumentedOperation);

      let patches = SpecPatches.undocumentedOperation(undocumentedOperation);

      for (let patch of patches) {
        patchedSpec = SpecPatch.applyPatch(patch, patchedSpec);
        yield patch;
      }

      if (
        undocumentedOperation.type === UndocumentedOperationType.MissingPath
      ) {
        for (let method of undocumentedOperation.methods) {
          let addedOperation = {
            pathPattern: undocumentedOperation.pathPattern,
            method,
          };
          addedOperations.push(addedOperation);
          observers.newOperation(addedOperation);
        }
      } else if (
        undocumentedOperation.type === UndocumentedOperationType.MissingMethod
      ) {
        let addedOperation = {
          pathPattern: undocumentedOperation.pathPattern,
          method: undocumentedOperation.method,
        };
        addedOperations.push(addedOperation);
        observers.newOperation(addedOperation);
      }

      updatingSpec.onNext(patchedSpec);
    }
    updatingSpec.onCompleted();

    // phase two: patches to document requests, responses and their bodies
    updatingSpec = new AT.Subject(); // new stream of updates for generating of documented interactions
    const documentedInteractions =
      DocumentedInteractions.fromCapturedInteractions(
        AT.tap(observers.capturedInteraction)(interactions),
        patchedSpec,
        updatingSpec.iterator
      );

    for await (let documentedInteractionOption of documentedInteractions) {
      if (documentedInteractionOption.none) continue;

      let documentedInteraction = documentedInteractionOption.unwrap();
      let operation = documentedInteraction.operation;

      if (
        !addedOperations.find(
          ({ pathPattern, method }) =>
            pathPattern === operation.pathPattern && method === operation.method
        )
      ) {
        updatingSpec.onNext(patchedSpec); // nothing changed, still report to keep documented interactions flowing
        continue;
      }

      observers.documentedInteraction(documentedInteraction);

      // phase one: operation patches, making sure all requests / responses are documented
      let opPatches = SpecPatches.operationAdditions(documentedInteraction);

      for await (let patch of opPatches) {
        patchedSpec = SpecPatch.applyPatch(patch, patchedSpec);
        yield patch;
        observers.interactionPatch(documentedInteraction, patch);
      }

      // phase two: shape patches, describing request / response bodies in detail
      documentedInteraction = DocumentedInteraction.updateOperation(
        documentedInteraction,
        patchedSpec
      );
      let documentedBodies = DocumentedBodies.fromDocumentedInteraction(
        documentedInteraction
      );
      let shapePatches = SpecPatches.shapeAdditions(
        AT.tap((body: DocumentedBody) => {
          observers.documentedInteractionBody(documentedInteraction, body);
        })(documentedBodies)
      );

      const addedPaths = new Set<string>();

      for await (let patch of shapePatches) {
        // register additions
        addedPaths.add(patch.path);
        patchedSpec = SpecPatch.applyPatch(patch, patchedSpec);
        yield patch;
        observers.interactionPatch(documentedInteraction, patch);
      }

      const schemaInventory = new SchemaInventory();
      schemaInventory.addSchemas(
        jsonPointerHelpers.compile(['components', 'schemas']),
        patchedSpec.components?.schemas || ({} as any)
      );

      const refRefactors = schemaInventory.refsForAdditions(
        addedPaths,
        patchedSpec
      );

      for await (let patch of refRefactors) {
        patchedSpec = SpecPatch.applyPatch(patch, patchedSpec);
        yield patch;
        observers.interactionPatch(documentedInteraction, patch);
      }

      updatingSpec.onNext(patchedSpec);
    }
    updatingSpec.onCompleted();
  })();

  // additions only, so we only safely extend the spec
  const specAdditions = SpecPatches.additions(specPatches);

  // making sure we end observations once we're done generating patches
  const observedResults = (async function* (): SpecPatches {
    yield* specAdditions;
    observing.onCompleted();
  })();

  return { results: observedResults, observations: observing.iterator };
}

export function updateSpecFiles(
  updatePatches: SpecPatches,
  sourcemap: SpecFilesSourcemap
): {
  results: SpecFilesAsync;
  observations: AddObservations;
} {
  const stats = {
    filesWithOverwrittenYamlComments: new Set<string>(),
  };
  const observing = new AT.Subject<AddObservation>();
  const observers = {
    fileOperation(op: SpecFileOperation) {},
    updatedFile(file: SpecFile) {
      observing.onNext({
        kind: AddObservationKind.SpecFileUpdated,
        path: file.path,
        overwrittenComments: stats.filesWithOverwrittenYamlComments.has(
          file.path
        ),
      });
    },
  };

  const specFiles = [...SpecFiles.fromSourceMap(sourcemap)];

  const fileOperations = AT.tap(observers.fileOperation)(
    SpecFileOperations.fromSpecPatches(updatePatches, sourcemap)
  );

  const updatedSpecFiles = AT.tap(observers.updatedFile)(
    SpecFiles.patch(specFiles, fileOperations)
  );

  // making sure we end observations once we're done generating patches
  const observedResults = (async function* (): SpecFilesAsync {
    yield* updatedSpecFiles;
    observing.onCompleted();
  })();

  return {
    results: observedResults,
    observations: observing.iterator,
  };
}

export enum AddObservationKind {
  UnmatchedPath = 'unmatched-path',
  UnmatchedMethod = 'unmatched-method',
  NewOperation = 'new-operation',
  SpecFileUpdated = 'spec-file-updated',
  RequiredOperations = 'required-operations',

  // with traffic
  // TODO: power these from a generalised CapturedObservations, so it's consistent between commands
  InteractionBodyMatched = 'interaction-body-matched',
  InteractionCaptured = 'interaction-captured',
  InteractionMatchedOperation = 'interaction-matched-operation',
  InteractionPatchGenerated = 'interaction-patch-generated',
}

export type AddObservation = {
  kind: AddObservationKind;
} & (
  | {
      kind: AddObservationKind.UnmatchedPath;
      requiredPath: string;
    }
  | {
      kind: AddObservationKind.UnmatchedMethod;
      matchedPathPattern: string;
      requiredMethod: string;
    }
  | {
      kind: AddObservationKind.NewOperation;
      pathPattern: string;
      method: HttpMethod;
    }
  | {
      kind: AddObservationKind.SpecFileUpdated;
      path: string;
      overwrittenComments: boolean;
    }
  | {
      kind: AddObservationKind.RequiredOperations;
      operations: ParsedOperation[];
    }

  // with traffic:
  // TODO: power these from a generalised CapturedObservations, so it's consistent between commands
  | {
      kind: AddObservationKind.InteractionBodyMatched;
      capturedPath: string;
      pathPattern: string;
      method: string;

      capturedContentType: string | null;
      decodable: boolean;
    }
  | {
      kind: AddObservationKind.InteractionCaptured;
      path: string;
      method: string;
    }
  | {
      kind: AddObservationKind.InteractionMatchedOperation;
      capturedPath: string;
      pathPattern: string;
      method: string;
    }
  | {
      kind: AddObservationKind.InteractionPatchGenerated;
      capturedPath: string;
      pathPattern: string;
      method: string;
      description: string;
    }
);

export interface AddObservations extends AsyncIterable<AddObservation> {}

type RecentlyDocumented = {
  method: string;
  pathPattern: string;
  jsonPointer: string;
}[];

async function collectStats(
  observations: AddObservations
): Promise<RecentlyDocumented> {
  const newOperations: {
    method: string;
    pathPattern: string;
    jsonPointer: string;
  }[] = [];

  for await (let observation of observations) {
    if (observation.kind === AddObservationKind.NewOperation) {
      newOperations.push({
        method: observation.method,
        pathPattern: observation.pathPattern,
        jsonPointer: jsonPointerHelpers.compile([
          'paths',
          observation.pathPattern,
          observation.method,
        ]),
      });
    }
  }

  return newOperations;
}<|MERGE_RESOLUTION|>--- conflicted
+++ resolved
@@ -23,15 +23,10 @@
   SpecPatches,
 } from '../../specs';
 import { DocumentedBodies, DocumentedBody } from '../../shapes';
-import { trackCompletion } from '../../segment';
 import { jsonPointerHelpers } from '@useoptic/json-pointer-helpers';
 import { ApiCoverageCounter } from '../../coverage/api-coverage';
-<<<<<<< HEAD
 import { SchemaInventory } from '../../shapes/closeness/schema-inventory';
-import { patch } from 'semver';
-=======
 import { specToOperations } from '../../operations/queries';
->>>>>>> 8ce453ce
 
 export async function addIfUndocumented(
   input: string,
