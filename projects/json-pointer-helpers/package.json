--- conflicted
+++ resolved
@@ -1,13 +1,8 @@
 {
   "name": "@useoptic/json-pointer-helpers",
   "license": "MIT",
-<<<<<<< HEAD
-  "packageManager": "yarn@3.5.0",
-  "version": "0.40.8",
-=======
   "packageManager": "yarn@3.4.1",
   "version": "0.40.8-3",
->>>>>>> a7b282b7
   "main": "build/index.js",
   "types": "build/index.d.ts",
   "files": [
@@ -40,5 +35,6 @@
   "dependencies": {
     "jsonpointer": "^5.0.1",
     "minimatch": "7.4.2"
-  }
+  },
+  "stableVersion": "0.40.7"
 }