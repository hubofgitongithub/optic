{
  "name": "@useoptic/json-pointer-helpers",
  "license": "MIT",
  "packageManager": "yarn@3.6.4",
<<<<<<< HEAD
  "version": "0.50.8-0",
=======
  "version": "0.50.11",
>>>>>>> 827a67e2
  "main": "build/index.js",
  "types": "build/index.d.ts",
  "files": [
    "/build",
    "/src"
  ],
  "scripts": {
    "build": "yarn tsc --build --verbose",
    "test": "jest --colors",
    "clean": "rm -rf build"
  },
  "devDependencies": {
    "@babel/core": "^7.17.0",
    "@babel/plugin-transform-runtime": "^7.17.0",
    "@babel/preset-env": "^7.17.0",
    "@babel/preset-typescript": "^7.17.0",
    "@types/babel__core": "^7",
    "@types/babel__preset-env": "^7",
    "@types/node": "^18.0.0",
    "babel-jest": "^29.3.1",
    "jest": "^29.3.1",
    "prettier": "^3.0.0",
    "ts-jest": "^29.0.3",
    "ts-node": "^10.9.1",
    "typescript": "^5.0.0"
  },
  "dependencies": {
    "jsonpointer": "^5.0.1",
    "minimatch": "9.0.3"
  },
  "stableVersion": "0.50.7"
}<|MERGE_RESOLUTION|>--- conflicted
+++ resolved
@@ -2,11 +2,7 @@
   "name": "@useoptic/json-pointer-helpers",
   "license": "MIT",
   "packageManager": "yarn@3.6.4",
-<<<<<<< HEAD
-  "version": "0.50.8-0",
-=======
   "version": "0.50.11",
->>>>>>> 827a67e2
   "main": "build/index.js",
   "types": "build/index.d.ts",
   "files": [
@@ -36,6 +32,5 @@
   "dependencies": {
     "jsonpointer": "^5.0.1",
     "minimatch": "9.0.3"
-  },
-  "stableVersion": "0.50.7"
+  }
 }