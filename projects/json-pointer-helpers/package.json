{
  "name": "@useoptic/json-pointer-helpers",
  "license": "MIT",
  "packageManager": "yarn@3.4.1",
<<<<<<< HEAD
  "version": "0.40.3-0",
=======
  "version": "0.40.3",
>>>>>>> 1d8198f6
  "main": "build/index.js",
  "types": "build/index.d.ts",
  "files": [
    "/build",
    "/src"
  ],
  "scripts": {
    "dev:test": "jest --colors",
    "build": "yarn tsc --build --verbose",
    "ws:build": "yarn build",
    "ws:test": "yarn dev:test",
    "ws:clean": "rm -rf build"
  },
  "devDependencies": {
    "@babel/core": "^7.17.0",
    "@babel/plugin-transform-runtime": "^7.17.0",
    "@babel/preset-env": "^7.17.0",
    "@babel/preset-react": "^7.17.0",
    "@babel/preset-typescript": "^7.17.0",
    "@types/babel__core": "^7",
    "@types/babel__preset-env": "^7",
    "@types/node": "^18.0.0",
    "babel-jest": "^29.3.1",
    "jest": "^29.3.1",
    "prettier": "^2.4.1",
    "ts-jest": "^29.0.3",
    "ts-node": "^10.3.1",
    "typescript": "^4.4.4"
  },
  "dependencies": {
    "jsonpointer": "^5.0.1",
    "minimatch": "7.4.2"
  },
  "stableVersion": "0.40.2"
}<|MERGE_RESOLUTION|>--- conflicted
+++ resolved
@@ -2,11 +2,7 @@
   "name": "@useoptic/json-pointer-helpers",
   "license": "MIT",
   "packageManager": "yarn@3.4.1",
-<<<<<<< HEAD
-  "version": "0.40.3-0",
-=======
   "version": "0.40.3",
->>>>>>> 1d8198f6
   "main": "build/index.js",
   "types": "build/index.d.ts",
   "files": [
@@ -39,6 +35,5 @@
   "dependencies": {
     "jsonpointer": "^5.0.1",
     "minimatch": "7.4.2"
-  },
-  "stableVersion": "0.40.2"
+  }
 }