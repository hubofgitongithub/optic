--- conflicted
+++ resolved
@@ -17,11 +17,8 @@
     "explore": "ts-node src/interactive/cli-components/tests/test-update.tsx  --scenario newField"
   },
   "devDependencies": {
-<<<<<<< HEAD
     "@types/diff": "5.0.0",
-=======
     "@types/express": "^4",
->>>>>>> 52f5b8af
     "@types/fs-extra": "^9.0.13",
     "@types/http-string-parser": "^0",
     "@types/jest": "^26.0.24",
@@ -46,11 +43,8 @@
     "@xstate/react": "^1.6.2",
     "ajv": "^8.6.3",
     "commander": "^8.3.0",
-<<<<<<< HEAD
     "diff": "5.0.0",
-=======
     "express": "^4.17.1",
->>>>>>> 52f5b8af
     "fast-deep-equal": "^3.1.3",
     "fast-json-patch": "^3.1.0",
     "fs-extra": "^10.0.0",
